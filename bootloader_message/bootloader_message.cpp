/*
 * Copyright (C) 2016 The Android Open Source Project
 *
 * Licensed under the Apache License, Version 2.0 (the "License");
 * you may not use this file except in compliance with the License.
 * You may obtain a copy of the License at
 *
 *      http://www.apache.org/licenses/LICENSE-2.0
 *
 * Unless required by applicable law or agreed to in writing, software
 * distributed under the License is distributed on an "AS IS" BASIS,
 * WITHOUT WARRANTIES OR CONDITIONS OF ANY KIND, either express or implied.
 * See the License for the specific language governing permissions and
 * limitations under the License.
 */

#include <bootloader_message/bootloader_message.h>

#include <errno.h>
#include <fcntl.h>
#include <string.h>
<<<<<<< HEAD
#include <stdlib.h>
#include <sys/stat.h>
#include <unistd.h>
#include <sys/types.h>
#include <sys/system_properties.h>
=======
>>>>>>> 43348a62

#include <string>
#include <vector>

/*
#include <android-base/file.h>
#include <android-base/properties.h>
#include <android-base/stringprintf.h>
#include <android-base/unique_fd.h>
*/
#ifndef EXCLUDE_FS_MGR
#include <fs_mgr.h>
#endif

static std::string misc_blkdev;

void set_misc_device(std::string name) {
    misc_blkdev = name;
}

<<<<<<< HEAD
#ifndef EXCLUDE_FS_MGR
static struct fstab* read_fstab(std::string* err) {
  // The fstab path is always "/fstab.${ro.hardware}".
  std::string fstab_path = "/fstab.";
  char value[PROP_VALUE_MAX];
  if (__system_property_get("ro.hardware", value) == 0) {
    *err = "failed to get ro.hardware";
    return nullptr;
  }
  fstab_path += value;
  struct fstab* fstab = fs_mgr_read_fstab(fstab_path.c_str());
  if (fstab == nullptr) {
    *err = "failed to read " + fstab_path;
  }
  return fstab;
}
#endif

static std::string get_misc_blk_device(std::string* err) {
#ifdef EXCLUDE_FS_MGR
  return misc_blkdev;
#else
  struct fstab* fstab = read_fstab(err);
  if (fstab == nullptr) {
=======
static std::string get_misc_blk_device(std::string* err) {
  std::unique_ptr<fstab, decltype(&fs_mgr_free_fstab)> fstab(fs_mgr_read_fstab_default(),
                                                             fs_mgr_free_fstab);
  if (!fstab) {
    *err = "failed to read default fstab";
>>>>>>> 43348a62
    return "";
  }
  fstab_rec* record = fs_mgr_get_entry_for_mount_point(fstab.get(), "/misc");
  if (record == nullptr) {
    *err = "failed to find /misc partition";
    return "";
  }
  return record->blk_device;
#endif
}


// In recovery mode, recovery can get started and try to access the misc
// device before the kernel has actually created it.
static bool wait_for_device(const std::string& blk_device, std::string* err) {
  int tries = 0;
  int ret;
  err->clear();
  do {
    ++tries;
    struct stat buf;
    ret = stat(blk_device.c_str(), &buf);
    if (ret == -1) {
      char buffer[2048];
      sprintf(buffer, "failed to stat %s try %d: %s\n",
                                          blk_device.c_str(), tries, strerror(errno));
      *err += buffer;
      /*
      *err += android::base::StringPrintf("failed to stat %s try %d: %s\n",
                                          blk_device.c_str(), tries, strerror(errno));
      */
      sleep(1);
    }
  } while (ret && tries < 10);

  if (ret) {
    *err += "failed to stat " + blk_device + "\n";
    /*
    *err += android::base::StringPrintf("failed to stat %s\n", blk_device.c_str());
    */
  }
  return ret == 0;
}

static bool read_misc_partition(void* p, size_t size, const std::string& misc_blk_device,
                                size_t offset, std::string* err) {
  if (!wait_for_device(misc_blk_device, err)) {
    return false;
  }
<<<<<<< HEAD
  int fd(open(misc_blk_device.c_str(), O_RDONLY));
  if (fd < 0) {
    *err = "failed to open " + misc_blk_device + ": ";
    *err += strerror(errno);
    /*
=======
  android::base::unique_fd fd(open(misc_blk_device.c_str(), O_RDONLY));
  if (fd == -1) {
>>>>>>> 43348a62
    *err = android::base::StringPrintf("failed to open %s: %s", misc_blk_device.c_str(),
                                       strerror(errno));
    */
    return false;
  }
  if (lseek(fd, static_cast<off_t>(offset), SEEK_SET) != static_cast<off_t>(offset)) {
<<<<<<< HEAD
    *err = "failed to lseek " + misc_blk_device + ": ";
    *err += strerror(errno);
    close(fd);
    /*
=======
>>>>>>> 43348a62
    *err = android::base::StringPrintf("failed to lseek %s: %s", misc_blk_device.c_str(),
                                       strerror(errno));
    */
    return false;
  }
<<<<<<< HEAD
  if (read(fd, p, size) != size) {
    *err = "failed to read " + misc_blk_device + ": ";
    *err += strerror(errno);
    close(fd);
    /*
=======
  if (!android::base::ReadFully(fd, p, size)) {
>>>>>>> 43348a62
    *err = android::base::StringPrintf("failed to read %s: %s", misc_blk_device.c_str(),
                                       strerror(errno));
    */
    return false;
  }
  close(fd);
  return true;
}

<<<<<<< HEAD
static bool write_misc_partition(const void* p, size_t size, size_t offset, std::string* err) {
  std::string misc_blk_device = get_misc_blk_device(err);
  if (misc_blk_device.empty()) {
    *err = "no misc device set";
    return false;
  }
  int fd = (open(misc_blk_device.c_str(), O_WRONLY | O_SYNC));
  if (fd == -1) {
    *err = "failed to open " + misc_blk_device + ": ";
    *err += strerror(errno);
    /*
=======
static bool write_misc_partition(const void* p, size_t size, const std::string& misc_blk_device,
                                 size_t offset, std::string* err) {
  android::base::unique_fd fd(open(misc_blk_device.c_str(), O_WRONLY));
  if (fd == -1) {
>>>>>>> 43348a62
    *err = android::base::StringPrintf("failed to open %s: %s", misc_blk_device.c_str(),
                                       strerror(errno));
    */
    return false;
  }
  if (lseek(fd, static_cast<off_t>(offset), SEEK_SET) != static_cast<off_t>(offset)) {
<<<<<<< HEAD
    *err = "failed to lseek " + misc_blk_device + ": ";
    *err += strerror(errno);
    close(fd);
    /*
=======
>>>>>>> 43348a62
    *err = android::base::StringPrintf("failed to lseek %s: %s", misc_blk_device.c_str(),
                                       strerror(errno));
    */
    return false;
  }
<<<<<<< HEAD
  if (write(fd, p, size) != size) {
    *err = "failed to write " + misc_blk_device + ": ";
    *err += strerror(errno);
    close(fd);
    /*
=======
  if (!android::base::WriteFully(fd, p, size)) {
>>>>>>> 43348a62
    *err = android::base::StringPrintf("failed to write %s: %s", misc_blk_device.c_str(),
                                       strerror(errno));
    */
    return false;
  }
<<<<<<< HEAD

  // TODO: O_SYNC and fsync duplicates each other?
  if (fsync(fd) == -1) {
    *err = "failed to fsync " + misc_blk_device + ": ";
    *err += strerror(errno);
    close(fd);
    /*
=======
  if (fsync(fd) == -1) {
>>>>>>> 43348a62
    *err = android::base::StringPrintf("failed to fsync %s: %s", misc_blk_device.c_str(),
                                       strerror(errno));
    */
    return false;
  }
  close(fd);
  return true;
}

bool read_bootloader_message_from(bootloader_message* boot, const std::string& misc_blk_device,
                                  std::string* err) {
  return read_misc_partition(boot, sizeof(*boot), misc_blk_device,
                             BOOTLOADER_MESSAGE_OFFSET_IN_MISC, err);
}

bool read_bootloader_message(bootloader_message* boot, std::string* err) {
  std::string misc_blk_device = get_misc_blk_device(err);
  if (misc_blk_device.empty()) {
    return false;
  }
  return read_bootloader_message_from(boot, misc_blk_device, err);
}

bool write_bootloader_message_to(const bootloader_message& boot, const std::string& misc_blk_device,
                                 std::string* err) {
  return write_misc_partition(&boot, sizeof(boot), misc_blk_device,
                              BOOTLOADER_MESSAGE_OFFSET_IN_MISC, err);
}

bool write_bootloader_message(const bootloader_message& boot, std::string* err) {
  std::string misc_blk_device = get_misc_blk_device(err);
  if (misc_blk_device.empty()) {
    return false;
  }
  return write_bootloader_message_to(boot, misc_blk_device, err);
}

bool clear_bootloader_message(std::string* err) {
  bootloader_message boot = {};
  return write_bootloader_message(boot, err);
}

bool write_bootloader_message(const std::vector<std::string>& options, std::string* err) {
  bootloader_message boot = {};
  strlcpy(boot.command, "boot-recovery", sizeof(boot.command));
  strlcpy(boot.recovery, "recovery\n", sizeof(boot.recovery));
  for (const auto& s : options) {
    strlcat(boot.recovery, s.c_str(), sizeof(boot.recovery));
    if (s.substr(s.size() - 1) != "\n") {
      strlcat(boot.recovery, "\n", sizeof(boot.recovery));
    }
  }
  return write_bootloader_message(boot, err);
}

bool update_bootloader_message(const std::vector<std::string>& options, std::string* err) {
  bootloader_message boot;
  if (!read_bootloader_message(&boot, err)) {
    return false;
  }

  // Zero out the entire fields.
  memset(boot.command, 0, sizeof(boot.command));
  memset(boot.recovery, 0, sizeof(boot.recovery));

  strlcpy(boot.command, "boot-recovery", sizeof(boot.command));
  strlcpy(boot.recovery, "recovery\n", sizeof(boot.recovery));
  for (const auto& s : options) {
    strlcat(boot.recovery, s.c_str(), sizeof(boot.recovery));
    if (s.back() != '\n') {
      strlcat(boot.recovery, "\n", sizeof(boot.recovery));
    }
  }
  return write_bootloader_message(boot, err);
}

bool write_reboot_bootloader(std::string* err) {
  bootloader_message boot;
  if (!read_bootloader_message(&boot, err)) {
    return false;
  }
  if (boot.command[0] != '\0') {
    *err = "Bootloader command pending.";
    return false;
  }
  strlcpy(boot.command, "bootonce-bootloader", sizeof(boot.command));
  return write_bootloader_message(boot, err);
}

bool read_wipe_package(std::string* package_data, size_t size, std::string* err) {
  std::string misc_blk_device = get_misc_blk_device(err);
  if (misc_blk_device.empty()) {
    return false;
  }
  package_data->resize(size);
  return read_misc_partition(&(*package_data)[0], size, misc_blk_device,
                             WIPE_PACKAGE_OFFSET_IN_MISC, err);
}

bool write_wipe_package(const std::string& package_data, std::string* err) {
  std::string misc_blk_device = get_misc_blk_device(err);
  if (misc_blk_device.empty()) {
    return false;
  }
  return write_misc_partition(package_data.data(), package_data.size(), misc_blk_device,
                              WIPE_PACKAGE_OFFSET_IN_MISC, err);
}

extern "C" bool write_reboot_bootloader(void) {
  std::string err;
  return write_reboot_bootloader(&err);
}

extern "C" bool write_bootloader_message(const char* options) {
  std::string err;
  bootloader_message boot = {};
  memcpy(&boot, options, sizeof(boot));
  return write_bootloader_message(boot, &err);
}

static const char *COMMAND_FILE = "/cache/recovery/command";
static const int MAX_ARG_LENGTH = 4096;
static const int MAX_ARGS = 100;

// command line args come from, in decreasing precedence:
//   - the actual command line
//   - the bootloader control block (one per line, after "recovery")
//   - the contents of COMMAND_FILE (one per line)
void
get_args(int *argc, char ***argv) {
    bootloader_message boot = {};
    std::string err;
    if (!read_bootloader_message(&boot, &err)) {
        printf("%s\n", err.c_str());
        // If fails, leave a zeroed bootloader_message.
        memset(&boot, 0, sizeof(boot));
    }
    //stage = strndup(boot.stage, sizeof(boot.stage));

    if (boot.command[0] != 0 && boot.command[0] != 255) {
        printf("Boot command: %.*s\n", (int)sizeof(boot.command), boot.command);
    }

    if (boot.status[0] != 0 && boot.status[0] != 255) {
        printf("Boot status: %.*s\n", (int)sizeof(boot.status), boot.status);
    }

    // --- if arguments weren't supplied, look in the bootloader control block
    if (*argc <= 1) {
        boot.recovery[sizeof(boot.recovery) - 1] = '\0';  // Ensure termination
        const char *arg = strtok(boot.recovery, "\n");
        if (arg != NULL && !strcmp(arg, "recovery")) {
            *argv = (char **) malloc(sizeof(char *) * MAX_ARGS);
            (*argv)[0] = strdup(arg);
            for (*argc = 1; *argc < MAX_ARGS; ++*argc) {
                if ((arg = strtok(NULL, "\n")) == NULL) break;

// if the device does not have an own recovery key combo we just want to open TWRP after
// walking through the factory reset screen - without actually doing a factory reset
#ifdef IGNORE_MISC_WIPE_DATA
                if (!strcmp(arg, "--wipe_data")) {
                    (*argv)[*argc] = "";
                    *argc = *argc -1;
                    printf("Bootloader arg \"%s\" ignored because TWRP was compiled with TW_IGNORE_MISC_WIPE_DATA\n", arg);
                    continue;
                }
#endif
                (*argv)[*argc] = strdup(arg);
            }
            printf("Got arguments from boot message\n");
        } else if (boot.recovery[0] != 0 && boot.recovery[0] != 255) {
            printf("Bad boot message\n\"%.20s\"\n", boot.recovery);
        }
    }

    // --- if that doesn't work, try the command file (if we have /cache).
    if (*argc <= 1/* && has_cache*/) {
        FILE *fp = fopen(COMMAND_FILE, "r");
        if (fp != NULL) {
            char *token;
            char *argv0 = (*argv)[0];
            *argv = (char **) malloc(sizeof(char *) * MAX_ARGS);
            (*argv)[0] = argv0;  // use the same program name

            char buf[MAX_ARG_LENGTH];
            for (*argc = 1; *argc < MAX_ARGS; ++*argc) {
                if (!fgets(buf, sizeof(buf), fp)) break;
                token = strtok(buf, "\r\n");
                if (token != NULL) {
                    (*argv)[*argc] = strdup(token);  // Strip newline.
                } else {
                    --*argc;
                }
            }

            fclose(fp);
            printf("Got arguments from %s\n", COMMAND_FILE);
        }
    }

    // --> write the arguments we have back into the bootloader control block
    // always boot into recovery after this (until finish_recovery() is called)
    strlcpy(boot.command, "boot-recovery", sizeof(boot.command));
    strlcpy(boot.recovery, "recovery\n", sizeof(boot.recovery));
    int i;
    for (i = 1; i < *argc; ++i) {
        strlcat(boot.recovery, (*argv)[i], sizeof(boot.recovery));
        strlcat(boot.recovery, "\n", sizeof(boot.recovery));
    }
    if (!write_bootloader_message(boot, &err)) {
        printf("%s\n", err.c_str());
    }
}<|MERGE_RESOLUTION|>--- conflicted
+++ resolved
@@ -19,36 +19,18 @@
 #include <errno.h>
 #include <fcntl.h>
 #include <string.h>
-<<<<<<< HEAD
-#include <stdlib.h>
-#include <sys/stat.h>
-#include <unistd.h>
-#include <sys/types.h>
-#include <sys/system_properties.h>
-=======
->>>>>>> 43348a62
 
 #include <string>
 #include <vector>
 
-/*
 #include <android-base/file.h>
-#include <android-base/properties.h>
 #include <android-base/stringprintf.h>
 #include <android-base/unique_fd.h>
-*/
-#ifndef EXCLUDE_FS_MGR
 #include <fs_mgr.h>
-#endif
-
-static std::string misc_blkdev;
-
-void set_misc_device(std::string name) {
-    misc_blkdev = name;
-}
-
-<<<<<<< HEAD
-#ifndef EXCLUDE_FS_MGR
+
+#ifdef USE_OLD_BOOTLOADER_MESSAGE
+#include <sys/system_properties.h>
+
 static struct fstab* read_fstab(std::string* err) {
   // The fstab path is always "/fstab.${ro.hardware}".
   std::string fstab_path = "/fstab.";
@@ -67,29 +49,27 @@
 #endif
 
 static std::string get_misc_blk_device(std::string* err) {
-#ifdef EXCLUDE_FS_MGR
-  return misc_blkdev;
+#ifdef USE_OLD_BOOTLOADER_MESSAGE
+  struct fstab* fstab = read_fstab(err);
 #else
-  struct fstab* fstab = read_fstab(err);
-  if (fstab == nullptr) {
-=======
-static std::string get_misc_blk_device(std::string* err) {
   std::unique_ptr<fstab, decltype(&fs_mgr_free_fstab)> fstab(fs_mgr_read_fstab_default(),
                                                              fs_mgr_free_fstab);
+#endif
   if (!fstab) {
     *err = "failed to read default fstab";
->>>>>>> 43348a62
     return "";
   }
+#ifdef USE_OLD_BOOTLOADER_MESSAGE
+  fstab_rec* record = fs_mgr_get_entry_for_mount_point(fstab, "/misc");
+#else
   fstab_rec* record = fs_mgr_get_entry_for_mount_point(fstab.get(), "/misc");
+#endif
   if (record == nullptr) {
     *err = "failed to find /misc partition";
     return "";
   }
   return record->blk_device;
-#endif
-}
-
+}
 
 // In recovery mode, recovery can get started and try to access the misc
 // device before the kernel has actually created it.
@@ -102,23 +82,14 @@
     struct stat buf;
     ret = stat(blk_device.c_str(), &buf);
     if (ret == -1) {
-      char buffer[2048];
-      sprintf(buffer, "failed to stat %s try %d: %s\n",
-                                          blk_device.c_str(), tries, strerror(errno));
-      *err += buffer;
-      /*
       *err += android::base::StringPrintf("failed to stat %s try %d: %s\n",
                                           blk_device.c_str(), tries, strerror(errno));
-      */
       sleep(1);
     }
   } while (ret && tries < 10);
 
   if (ret) {
-    *err += "failed to stat " + blk_device + "\n";
-    /*
     *err += android::base::StringPrintf("failed to stat %s\n", blk_device.c_str());
-    */
   }
   return ret == 0;
 }
@@ -128,119 +99,48 @@
   if (!wait_for_device(misc_blk_device, err)) {
     return false;
   }
-<<<<<<< HEAD
-  int fd(open(misc_blk_device.c_str(), O_RDONLY));
-  if (fd < 0) {
-    *err = "failed to open " + misc_blk_device + ": ";
-    *err += strerror(errno);
-    /*
-=======
   android::base::unique_fd fd(open(misc_blk_device.c_str(), O_RDONLY));
   if (fd == -1) {
->>>>>>> 43348a62
     *err = android::base::StringPrintf("failed to open %s: %s", misc_blk_device.c_str(),
                                        strerror(errno));
-    */
     return false;
   }
   if (lseek(fd, static_cast<off_t>(offset), SEEK_SET) != static_cast<off_t>(offset)) {
-<<<<<<< HEAD
-    *err = "failed to lseek " + misc_blk_device + ": ";
-    *err += strerror(errno);
-    close(fd);
-    /*
-=======
->>>>>>> 43348a62
     *err = android::base::StringPrintf("failed to lseek %s: %s", misc_blk_device.c_str(),
                                        strerror(errno));
-    */
-    return false;
-  }
-<<<<<<< HEAD
-  if (read(fd, p, size) != size) {
-    *err = "failed to read " + misc_blk_device + ": ";
-    *err += strerror(errno);
-    close(fd);
-    /*
-=======
+    return false;
+  }
   if (!android::base::ReadFully(fd, p, size)) {
->>>>>>> 43348a62
     *err = android::base::StringPrintf("failed to read %s: %s", misc_blk_device.c_str(),
                                        strerror(errno));
-    */
-    return false;
-  }
-  close(fd);
+    return false;
+  }
   return true;
 }
 
-<<<<<<< HEAD
-static bool write_misc_partition(const void* p, size_t size, size_t offset, std::string* err) {
-  std::string misc_blk_device = get_misc_blk_device(err);
-  if (misc_blk_device.empty()) {
-    *err = "no misc device set";
-    return false;
-  }
-  int fd = (open(misc_blk_device.c_str(), O_WRONLY | O_SYNC));
-  if (fd == -1) {
-    *err = "failed to open " + misc_blk_device + ": ";
-    *err += strerror(errno);
-    /*
-=======
 static bool write_misc_partition(const void* p, size_t size, const std::string& misc_blk_device,
                                  size_t offset, std::string* err) {
   android::base::unique_fd fd(open(misc_blk_device.c_str(), O_WRONLY));
   if (fd == -1) {
->>>>>>> 43348a62
     *err = android::base::StringPrintf("failed to open %s: %s", misc_blk_device.c_str(),
                                        strerror(errno));
-    */
     return false;
   }
   if (lseek(fd, static_cast<off_t>(offset), SEEK_SET) != static_cast<off_t>(offset)) {
-<<<<<<< HEAD
-    *err = "failed to lseek " + misc_blk_device + ": ";
-    *err += strerror(errno);
-    close(fd);
-    /*
-=======
->>>>>>> 43348a62
     *err = android::base::StringPrintf("failed to lseek %s: %s", misc_blk_device.c_str(),
                                        strerror(errno));
-    */
-    return false;
-  }
-<<<<<<< HEAD
-  if (write(fd, p, size) != size) {
-    *err = "failed to write " + misc_blk_device + ": ";
-    *err += strerror(errno);
-    close(fd);
-    /*
-=======
+    return false;
+  }
   if (!android::base::WriteFully(fd, p, size)) {
->>>>>>> 43348a62
     *err = android::base::StringPrintf("failed to write %s: %s", misc_blk_device.c_str(),
                                        strerror(errno));
-    */
-    return false;
-  }
-<<<<<<< HEAD
-
-  // TODO: O_SYNC and fsync duplicates each other?
+    return false;
+  }
   if (fsync(fd) == -1) {
-    *err = "failed to fsync " + misc_blk_device + ": ";
-    *err += strerror(errno);
-    close(fd);
-    /*
-=======
-  if (fsync(fd) == -1) {
->>>>>>> 43348a62
     *err = android::base::StringPrintf("failed to fsync %s: %s", misc_blk_device.c_str(),
                                        strerror(errno));
-    */
-    return false;
-  }
-  close(fd);
+    return false;
+  }
   return true;
 }
 
@@ -279,27 +179,6 @@
 
 bool write_bootloader_message(const std::vector<std::string>& options, std::string* err) {
   bootloader_message boot = {};
-  strlcpy(boot.command, "boot-recovery", sizeof(boot.command));
-  strlcpy(boot.recovery, "recovery\n", sizeof(boot.recovery));
-  for (const auto& s : options) {
-    strlcat(boot.recovery, s.c_str(), sizeof(boot.recovery));
-    if (s.substr(s.size() - 1) != "\n") {
-      strlcat(boot.recovery, "\n", sizeof(boot.recovery));
-    }
-  }
-  return write_bootloader_message(boot, err);
-}
-
-bool update_bootloader_message(const std::vector<std::string>& options, std::string* err) {
-  bootloader_message boot;
-  if (!read_bootloader_message(&boot, err)) {
-    return false;
-  }
-
-  // Zero out the entire fields.
-  memset(boot.command, 0, sizeof(boot.command));
-  memset(boot.recovery, 0, sizeof(boot.recovery));
-
   strlcpy(boot.command, "boot-recovery", sizeof(boot.command));
   strlcpy(boot.recovery, "recovery\n", sizeof(boot.recovery));
   for (const auto& s : options) {
@@ -311,6 +190,27 @@
   return write_bootloader_message(boot, err);
 }
 
+bool update_bootloader_message(const std::vector<std::string>& options, std::string* err) {
+  bootloader_message boot;
+  if (!read_bootloader_message(&boot, err)) {
+    return false;
+  }
+
+  // Zero out the entire fields.
+  memset(boot.command, 0, sizeof(boot.command));
+  memset(boot.recovery, 0, sizeof(boot.recovery));
+
+  strlcpy(boot.command, "boot-recovery", sizeof(boot.command));
+  strlcpy(boot.recovery, "recovery\n", sizeof(boot.recovery));
+  for (const auto& s : options) {
+    strlcat(boot.recovery, s.c_str(), sizeof(boot.recovery));
+    if (s.back() != '\n') {
+      strlcat(boot.recovery, "\n", sizeof(boot.recovery));
+    }
+  }
+  return write_bootloader_message(boot, err);
+}
+
 bool write_reboot_bootloader(std::string* err) {
   bootloader_message boot;
   if (!read_bootloader_message(&boot, err)) {
@@ -350,101 +250,5 @@
 
 extern "C" bool write_bootloader_message(const char* options) {
   std::string err;
-  bootloader_message boot = {};
-  memcpy(&boot, options, sizeof(boot));
-  return write_bootloader_message(boot, &err);
-}
-
-static const char *COMMAND_FILE = "/cache/recovery/command";
-static const int MAX_ARG_LENGTH = 4096;
-static const int MAX_ARGS = 100;
-
-// command line args come from, in decreasing precedence:
-//   - the actual command line
-//   - the bootloader control block (one per line, after "recovery")
-//   - the contents of COMMAND_FILE (one per line)
-void
-get_args(int *argc, char ***argv) {
-    bootloader_message boot = {};
-    std::string err;
-    if (!read_bootloader_message(&boot, &err)) {
-        printf("%s\n", err.c_str());
-        // If fails, leave a zeroed bootloader_message.
-        memset(&boot, 0, sizeof(boot));
-    }
-    //stage = strndup(boot.stage, sizeof(boot.stage));
-
-    if (boot.command[0] != 0 && boot.command[0] != 255) {
-        printf("Boot command: %.*s\n", (int)sizeof(boot.command), boot.command);
-    }
-
-    if (boot.status[0] != 0 && boot.status[0] != 255) {
-        printf("Boot status: %.*s\n", (int)sizeof(boot.status), boot.status);
-    }
-
-    // --- if arguments weren't supplied, look in the bootloader control block
-    if (*argc <= 1) {
-        boot.recovery[sizeof(boot.recovery) - 1] = '\0';  // Ensure termination
-        const char *arg = strtok(boot.recovery, "\n");
-        if (arg != NULL && !strcmp(arg, "recovery")) {
-            *argv = (char **) malloc(sizeof(char *) * MAX_ARGS);
-            (*argv)[0] = strdup(arg);
-            for (*argc = 1; *argc < MAX_ARGS; ++*argc) {
-                if ((arg = strtok(NULL, "\n")) == NULL) break;
-
-// if the device does not have an own recovery key combo we just want to open TWRP after
-// walking through the factory reset screen - without actually doing a factory reset
-#ifdef IGNORE_MISC_WIPE_DATA
-                if (!strcmp(arg, "--wipe_data")) {
-                    (*argv)[*argc] = "";
-                    *argc = *argc -1;
-                    printf("Bootloader arg \"%s\" ignored because TWRP was compiled with TW_IGNORE_MISC_WIPE_DATA\n", arg);
-                    continue;
-                }
-#endif
-                (*argv)[*argc] = strdup(arg);
-            }
-            printf("Got arguments from boot message\n");
-        } else if (boot.recovery[0] != 0 && boot.recovery[0] != 255) {
-            printf("Bad boot message\n\"%.20s\"\n", boot.recovery);
-        }
-    }
-
-    // --- if that doesn't work, try the command file (if we have /cache).
-    if (*argc <= 1/* && has_cache*/) {
-        FILE *fp = fopen(COMMAND_FILE, "r");
-        if (fp != NULL) {
-            char *token;
-            char *argv0 = (*argv)[0];
-            *argv = (char **) malloc(sizeof(char *) * MAX_ARGS);
-            (*argv)[0] = argv0;  // use the same program name
-
-            char buf[MAX_ARG_LENGTH];
-            for (*argc = 1; *argc < MAX_ARGS; ++*argc) {
-                if (!fgets(buf, sizeof(buf), fp)) break;
-                token = strtok(buf, "\r\n");
-                if (token != NULL) {
-                    (*argv)[*argc] = strdup(token);  // Strip newline.
-                } else {
-                    --*argc;
-                }
-            }
-
-            fclose(fp);
-            printf("Got arguments from %s\n", COMMAND_FILE);
-        }
-    }
-
-    // --> write the arguments we have back into the bootloader control block
-    // always boot into recovery after this (until finish_recovery() is called)
-    strlcpy(boot.command, "boot-recovery", sizeof(boot.command));
-    strlcpy(boot.recovery, "recovery\n", sizeof(boot.recovery));
-    int i;
-    for (i = 1; i < *argc; ++i) {
-        strlcat(boot.recovery, (*argv)[i], sizeof(boot.recovery));
-        strlcat(boot.recovery, "\n", sizeof(boot.recovery));
-    }
-    if (!write_bootloader_message(boot, &err)) {
-        printf("%s\n", err.c_str());
-    }
+  return write_bootloader_message({options}, &err);
 }