--- conflicted
+++ resolved
@@ -1,52 +1,3 @@
 **Team Win Recovery Project (TWRP)**
 
-<<<<<<< HEAD
-You can find a compiling guide [here](http://forum.xda-developers.com/showthread.php?t=1943625 "Guide").
-=======
-Quick turn-around testing
--------------------------
-
-    mm -j && m ramdisk-nodeps && m recoveryimage-nodeps
-
-    # To boot into the new recovery image
-    # without flashing the recovery partition:
-    adb reboot bootloader
-    fastboot boot $ANDROID_PRODUCT_OUT/recovery.img
-
-Running the tests
------------------
-    # After setting up environment and lunch.
-    mmma -j bootable/recovery
-
-    # Running the tests on device.
-    adb root
-    adb sync data
-
-    # 32-bit device
-    adb shell /data/nativetest/recovery_unit_test/recovery_unit_test
-    adb shell /data/nativetest/recovery_component_test/recovery_component_test
-
-    # Or 64-bit device
-    adb shell /data/nativetest64/recovery_unit_test/recovery_unit_test
-    adb shell /data/nativetest64/recovery_component_test/recovery_component_test
-
-Running the manual tests
-------------------------
-
-`recovery-refresh` and `recovery-persist` executables exist only on systems without
-/cache partition. And we need to follow special steps to run tests for them.
-
-- Execute the test on an A/B device first. The test should fail but it will log
-  some contents to pmsg.
-
-- Reboot the device immediately and run the test again. The test should save the
-  contents of pmsg buffer into /data/misc/recovery/inject.txt. Test will pass if
-  this file has expected contents.
-
-`ResourceTest` validates whether the png files are qualified as background text
-image under recovery.
-
-    1. `adb sync data` to make sure the test-dir has the images to test.
-    2. The test will automatically pickup and verify all `_text.png` files in
-       the test dir.
->>>>>>> 43348a62
+You can find a compiling guide [here](http://forum.xda-developers.com/showthread.php?t=1943625 "Guide").