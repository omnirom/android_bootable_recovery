--- conflicted
+++ resolved
@@ -74,7 +74,6 @@
     LOCAL_CFLAGS += -DTW_ROUND_SCREEN
 endif
 
-<<<<<<< HEAD
 #MultiROM
 ifeq ($(TARGET_RECOVERY_IS_MULTIROM), true)
     LOCAL_CFLAGS += -DTARGET_RECOVERY_IS_MULTIROM
@@ -85,14 +84,11 @@
     endif
 endif
 
-LOCAL_C_INCLUDES += bionic system/core/libpixelflinger/include
-=======
 LOCAL_C_INCLUDES += \
     bionic \
     system/core/include \
     system/core/libpixelflinger/include
 
->>>>>>> d1d3cb6e
 ifeq ($(shell test $(PLATFORM_SDK_VERSION) -lt 23; echo $$?),0)
     LOCAL_C_INCLUDES += external/stlport/stlport
 endif
@@ -131,13 +127,6 @@
 
 TWRP_RES := $(commands_recovery_local_path)/gui/theme/common/fonts
 TWRP_RES += $(commands_recovery_local_path)/gui/theme/common/languages
-<<<<<<< HEAD
-TWRP_RES += $(commands_recovery_local_path)/gui/theme/common/$(word 1,$(subst _, ,$(TW_THEME))).xml
-ifeq ($(TARGET_RECOVERY_IS_MULTIROM),true)
-    TWRP_RES += $(commands_recovery_local_path)/gui/theme/common/$(word 1,$(subst _, ,$(TW_THEME)))_multirom.xml
-endif
-=======
->>>>>>> d1d3cb6e
 ifeq ($(TW_EXTRA_LANGUAGES),true)
     TWRP_RES += $(commands_recovery_local_path)/gui/theme/extra-languages/fonts
     TWRP_RES += $(commands_recovery_local_path)/gui/theme/extra-languages/languages
@@ -185,6 +174,9 @@
     endif
 
     TWRP_RES += $(commands_recovery_local_path)/gui/theme/common/$(word 1,$(subst _, ,$(TW_THEME))).xml
+    ifeq ($(TARGET_RECOVERY_IS_MULTIROM),true)
+        TWRP_RES += $(commands_recovery_local_path)/gui/theme/common/$(word 1,$(subst _, ,$(TW_THEME)))_multirom.xml
+    endif
     # for future copying of used include xmls and fonts:
     # UI_XML := $(TWRP_THEME_LOC)/ui.xml
     # TWRP_INCLUDE_XMLS := $(shell xmllint --xpath '/recovery/include/xmlfile/@name' $(UI_XML)|sed -n 's/[^\"]*\"\([^\"]*\)\"[^\"]*/\1\n/gp'|sort|uniq)
