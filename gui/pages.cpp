/*
	Copyright 2013 bigbiff/Dees_Troy TeamWin
	This file is part of TWRP/TeamWin Recovery Project.

	TWRP is free software: you can redistribute it and/or modify
	it under the terms of the GNU General Public License as published by
	the Free Software Foundation, either version 3 of the License, or
	(at your option) any later version.

	TWRP is distributed in the hope that it will be useful,
	but WITHOUT ANY WARRANTY; without even the implied warranty of
	MERCHANTABILITY or FITNESS FOR A PARTICULAR PURPOSE.  See the
	GNU General Public License for more details.

	You should have received a copy of the GNU General Public License
	along with TWRP.  If not, see <http://www.gnu.org/licenses/>.
*/

// pages.cpp - Source to manage GUI base objects

#include <stdarg.h>
#include <stdio.h>
#include <stdlib.h>
#include <string.h>
#include <fcntl.h>
#include <sys/reboot.h>
#include <sys/stat.h>
#include <sys/time.h>
#include <sys/mman.h>
#include <sys/types.h>
#include <sys/ioctl.h>
#include <time.h>
#include <unistd.h>
#include <stdlib.h>
#include "../twrp-functions.hpp"
#include "../partitions.hpp"

#include <string>
#include <algorithm>

extern "C" {
#include "../twcommon.h"
#include "../minzip/SysUtil.h"
#include "../minzip/Zip.h"
#include "gui.h"
}
#include "../minuitwrp/minui.h"

#include "rapidxml.hpp"
#include "objects.hpp"
#include "blanktimer.hpp"

#define TW_THEME_VERSION 1
#define TW_THEME_VER_ERR -2

extern int gGuiRunning;

// From console.cpp
extern size_t last_message_count;
extern std::vector<std::string> gConsole;
extern std::vector<std::string> gConsoleColor;

std::map<std::string, PageSet*> PageManager::mPageSets;
PageSet* PageManager::mCurrentSet;
MouseCursor *PageManager::mMouseCursor = NULL;
HardwareKeyboard *PageManager::mHardwareKeyboard = NULL;
bool PageManager::mReloadTheme = false;
std::string PageManager::mStartPage = "main";
std::vector<language_struct> Language_List;

int tw_x_offset = 0;
int tw_y_offset = 0;

// Helper routine to convert a string to a color declaration
int ConvertStrToColor(std::string str, COLOR* color)
{
	// Set the default, solid black
	memset(color, 0, sizeof(COLOR));
	color->alpha = 255;

	// Translate variables
	DataManager::GetValue(str, str);

	// Look for some defaults
	if (str == "black")		return 0;
	else if (str == "white")	{ color->red = color->green = color->blue = 255; return 0; }
	else if (str == "red")		{ color->red = 255; return 0; }
	else if (str == "green")	{ color->green = 255; return 0; }
	else if (str == "blue")		{ color->blue = 255; return 0; }

	// At this point, we require an RGB(A) color
	if (str[0] != '#')
		return -1;

	str.erase(0, 1);

	int result;
	if (str.size() >= 8) {
		// We have alpha channel
		string alpha = str.substr(6, 2);
		result = strtol(alpha.c_str(), NULL, 16);
		color->alpha = result & 0x000000FF;
		str.resize(6);
		result = strtol(str.c_str(), NULL, 16);
		color->red = (result >> 16) & 0x000000FF;
		color->green = (result >> 8) & 0x000000FF;
		color->blue = result & 0x000000FF;
	} else {
		result = strtol(str.c_str(), NULL, 16);
		color->red = (result >> 16) & 0x000000FF;
		color->green = (result >> 8) & 0x000000FF;
		color->blue = result & 0x000000FF;
	}
	return 0;
}

// Helper APIs
xml_node<>* FindNode(xml_node<>* parent, const char* nodename, int depth /* = 0 */)
{
	if (!parent)
		return NULL;

	xml_node<>* child = parent->first_node(nodename);
	if (child)
		return child;

	if (depth == 10) {
		LOGERR("Too many style loops detected.\n");
		return NULL;
	}

	xml_node<>* style = parent->first_node("style");
	if (style) {
		while (style) {
			if (!style->first_attribute("name")) {
				LOGERR("No name given for style.\n");
				continue;
			} else {
				std::string name = style->first_attribute("name")->value();
				xml_node<>* node = PageManager::FindStyle(name);

				if (node) {
					// We found the style that was named
					xml_node<>* stylenode = FindNode(node, nodename, depth + 1);
					if (stylenode)
						return stylenode;
				}
			}
			style = style->next_sibling("style");
		}
	} else {
		// Search for stylename in the parent node <object type="foo" style="foo2">
		xml_attribute<>* attr = parent->first_attribute("style");
		// If no style is found anywhere else and the node wasn't found in the object itself
		// as a special case we will search for a style that uses the same style name as the
		// object type, so <object type="button"> would search for a style named "button"
		if (!attr)
			attr = parent->first_attribute("type");
		// if there's no attribute type, the object type must be the element name
		std::string stylename = attr ? attr->value() : parent->name();
		xml_node<>* node = PageManager::FindStyle(stylename);
		if (node) {
			xml_node<>* stylenode = FindNode(node, nodename, depth + 1);
			if (stylenode)
				return stylenode;
		}
	}
	return NULL;
}

std::string LoadAttrString(xml_node<>* element, const char* attrname, const char* defaultvalue)
{
	if (!element)
		return defaultvalue;

	xml_attribute<>* attr = element->first_attribute(attrname);
	return attr ? attr->value() : defaultvalue;
}

int LoadAttrInt(xml_node<>* element, const char* attrname, int defaultvalue)
{
	string value = LoadAttrString(element, attrname);
	// resolve variables
	DataManager::GetValue(value, value);
	return value.empty() ? defaultvalue : atoi(value.c_str());
}

int LoadAttrIntScaleX(xml_node<>* element, const char* attrname, int defaultvalue)
{
	return scale_theme_x(LoadAttrInt(element, attrname, defaultvalue));
}

int LoadAttrIntScaleY(xml_node<>* element, const char* attrname, int defaultvalue)
{
	return scale_theme_y(LoadAttrInt(element, attrname, defaultvalue));
}

COLOR LoadAttrColor(xml_node<>* element, const char* attrname, bool* found_color, COLOR defaultvalue)
{
	string value = LoadAttrString(element, attrname);
	*found_color = !value.empty();
	// resolve variables
	DataManager::GetValue(value, value);
	COLOR ret = defaultvalue;
	if (ConvertStrToColor(value, &ret) == 0)
		return ret;
	else
		return defaultvalue;
}

COLOR LoadAttrColor(xml_node<>* element, const char* attrname, COLOR defaultvalue)
{
	bool found_color = false;
	return LoadAttrColor(element, attrname, &found_color, defaultvalue);
}

FontResource* LoadAttrFont(xml_node<>* element, const char* attrname)
{
	std::string name = LoadAttrString(element, attrname, "");
	if (name.empty())
		return NULL;
	else
		return PageManager::GetResources()->FindFont(name);
}

ImageResource* LoadAttrImage(xml_node<>* element, const char* attrname)
{
	std::string name = LoadAttrString(element, attrname, "");
	if (name.empty())
		return NULL;
	else
		return PageManager::GetResources()->FindImage(name);
}

AnimationResource* LoadAttrAnimation(xml_node<>* element, const char* attrname)
{
	std::string name = LoadAttrString(element, attrname, "");
	if (name.empty())
		return NULL;
	else
		return PageManager::GetResources()->FindAnimation(name);
}

bool LoadPlacement(xml_node<>* node, int* x, int* y, int* w /* = NULL */, int* h /* = NULL */, Placement* placement /* = NULL */)
{
	if (!node)
		return false;

	if (node->first_attribute("x"))
		*x = LoadAttrIntScaleX(node, "x") + tw_x_offset;

	if (node->first_attribute("y"))
		*y = LoadAttrIntScaleY(node, "y") + tw_y_offset;

	if (w && node->first_attribute("w"))
		*w = LoadAttrIntScaleX(node, "w");

	if (h && node->first_attribute("h"))
		*h = LoadAttrIntScaleY(node, "h");

	if (placement && node->first_attribute("placement"))
		*placement = (Placement) LoadAttrInt(node, "placement");

	return true;
}

int ActionObject::SetActionPos(int x, int y, int w, int h)
{
	if (x < 0 || y < 0)
		return -1;

	mActionX = x;
	mActionY = y;
	if (w || h)
	{
		mActionW = w;
		mActionH = h;
	}
	return 0;
}

Page::Page(xml_node<>* page, std::vector<xml_node<>*> *templates)
{
	mTouchStart = NULL;

	// We can memset the whole structure, because the alpha channel is ignored
	memset(&mBackground, 0, sizeof(COLOR));

	// With NULL, we make a console-only display
	if (!page)
	{
		mName = "console";

		GUIConsole* element = new GUIConsole(NULL);
		mRenders.push_back(element);
		mActions.push_back(element);
		return;
	}

	if (page->first_attribute("name"))
		mName = page->first_attribute("name")->value();
	else
	{
		LOGERR("No page name attribute found!\n");
		return;
	}

	LOGINFO("Loading page %s\n", mName.c_str());

	// This is a recursive routine for template handling
	ProcessNode(page, templates, 0);
}

Page::~Page()
{
	for (std::vector<GUIObject*>::iterator itr = mObjects.begin(); itr != mObjects.end(); ++itr)
		delete *itr;
}

bool Page::ProcessNode(xml_node<>* page, std::vector<xml_node<>*> *templates, int depth)
{
	if (depth == 10)
	{
		LOGERR("Page processing depth has exceeded 10. Failing out. This is likely a recursive template.\n");
		return false;
	}

	for (xml_node<>* child = page->first_node(); child; child = child->next_sibling())
	{
		std::string type = child->name();

		if (type == "background") {
			mBackground = LoadAttrColor(child, "color", COLOR(0,0,0,0));
			continue;
		}

		if (type == "object") {
			// legacy format : <object type="...">
			xml_attribute<>* attr = child->first_attribute("type");
			type = attr ? attr->value() : "*unspecified*";
		}

		if (type == "text")
		{
			GUIText* element = new GUIText(child);
			mObjects.push_back(element);
			mRenders.push_back(element);
			mActions.push_back(element);
		}
		else if (type == "image")
		{
			GUIImage* element = new GUIImage(child);
			mObjects.push_back(element);
			mRenders.push_back(element);
		}
		else if (type == "fill")
		{
			GUIFill* element = new GUIFill(child);
			mObjects.push_back(element);
			mRenders.push_back(element);
		}
		else if (type == "action")
		{
			GUIAction* element = new GUIAction(child);
			mObjects.push_back(element);
			mActions.push_back(element);
		}
		else if (type == "console")
		{
			GUIConsole* element = new GUIConsole(child);
			mObjects.push_back(element);
			mRenders.push_back(element);
			mActions.push_back(element);
		}
		else if (type == "terminal")
		{
			GUITerminal* element = new GUITerminal(child);
			mObjects.push_back(element);
			mRenders.push_back(element);
			mActions.push_back(element);
			mInputs.push_back(element);
		}
		else if (type == "button")
		{
			GUIButton* element = new GUIButton(child);
			mObjects.push_back(element);
			mRenders.push_back(element);
			mActions.push_back(element);
		}
		else if (type == "checkbox")
		{
			GUICheckbox* element = new GUICheckbox(child);
			mObjects.push_back(element);
			mRenders.push_back(element);
			mActions.push_back(element);
		}
		else if (type == "fileselector")
		{
			GUIFileSelector* element = new GUIFileSelector(child);
			mObjects.push_back(element);
			mRenders.push_back(element);
			mActions.push_back(element);
		}
		else if (type == "animation")
		{
			GUIAnimation* element = new GUIAnimation(child);
			mObjects.push_back(element);
			mRenders.push_back(element);
		}
		else if (type == "progressbar")
		{
			GUIProgressBar* element = new GUIProgressBar(child);
			mObjects.push_back(element);
			mRenders.push_back(element);
			mActions.push_back(element);
		}
		else if (type == "slider")
		{
			GUISlider* element = new GUISlider(child);
			mObjects.push_back(element);
			mRenders.push_back(element);
			mActions.push_back(element);
		}
		else if (type == "slidervalue")
		{
			GUISliderValue *element = new GUISliderValue(child);
			mObjects.push_back(element);
			mRenders.push_back(element);
			mActions.push_back(element);
		}
		else if (type == "listbox")
		{
			GUIListBox* element = new GUIListBox(child);
			mObjects.push_back(element);
			mRenders.push_back(element);
			mActions.push_back(element);
		}
		else if (type == "keyboard")
		{
			GUIKeyboard* element = new GUIKeyboard(child);
			mObjects.push_back(element);
			mRenders.push_back(element);
			mActions.push_back(element);
		}
		else if (type == "input")
		{
			GUIInput* element = new GUIInput(child);
			mObjects.push_back(element);
			mRenders.push_back(element);
			mActions.push_back(element);
			mInputs.push_back(element);
		}
		else if (type == "partitionlist")
		{
			GUIPartitionList* element = new GUIPartitionList(child);
			mObjects.push_back(element);
			mRenders.push_back(element);
			mActions.push_back(element);
		}
		else if (type == "patternpassword")
		{
			GUIPatternPassword* element = new GUIPatternPassword(child);
			mObjects.push_back(element);
			mRenders.push_back(element);
			mActions.push_back(element);
		}
		else if (type == "textbox")
		{
			GUITextBox* element = new GUITextBox(child);
			mObjects.push_back(element);
			mRenders.push_back(element);
			mActions.push_back(element);
		}
		else if (type == "template")
		{
			if (!templates || !child->first_attribute("name"))
			{
				LOGERR("Invalid template request.\n");
			}
			else
			{
				std::string name = child->first_attribute("name")->value();
				xml_node<>* node;
				bool node_found = false;

				// We need to find the correct template
				for (std::vector<xml_node<>*>::iterator itr = templates->begin(); itr != templates->end(); itr++) {
					node = (*itr)->first_node("template");

					while (node)
					{
						if (!node->first_attribute("name"))
							continue;

						if (name == node->first_attribute("name")->value())
						{
							if (!ProcessNode(node, templates, depth + 1))
								return false;
							else {
								node_found = true;
								break;
							}
						}
						if (node_found)
							break;
						node = node->next_sibling("template");
					}
					// [check] why is there no if (node_found) here too?
				}
			}
		}
		else
		{
			LOGERR("Unknown object type: %s.\n", type.c_str());
		}
	}
	return true;
}

int Page::Render(void)
{
	// Render background
	gr_color(mBackground.red, mBackground.green, mBackground.blue, mBackground.alpha);
	gr_fill(0, 0, gr_fb_width(), gr_fb_height());

	// Render remaining objects
	std::vector<RenderObject*>::iterator iter;
	for (iter = mRenders.begin(); iter != mRenders.end(); iter++)
	{
		if ((*iter)->Render())
			LOGERR("A render request has failed.\n");
	}
	return 0;
}

int Page::Update(void)
{
	int retCode = 0;

	std::vector<RenderObject*>::iterator iter;
	for (iter = mRenders.begin(); iter != mRenders.end(); iter++)
	{
		int ret = (*iter)->Update();
		if (ret < 0)
			LOGERR("An update request has failed.\n");
		else if (ret > retCode)
			retCode = ret;
	}

	return retCode;
}

int Page::NotifyTouch(TOUCH_STATE state, int x, int y)
{
	// By default, return 1 to ignore further touches if nobody is listening
	int ret = 1;

	// Don't try to handle a lack of handlers
	if (mActions.size() == 0)
		return ret;

	// We record mTouchStart so we can pass all the touch stream to the same handler
	if (state == TOUCH_START)
	{
		std::vector<ActionObject*>::reverse_iterator iter;
		// We work backwards, from top-most element to bottom-most element
		for (iter = mActions.rbegin(); iter != mActions.rend(); iter++)
		{
			if ((*iter)->IsInRegion(x, y))
			{
				mTouchStart = (*iter);
				ret = mTouchStart->NotifyTouch(state, x, y);
				if (ret >= 0)
					break;
				mTouchStart = NULL;
			}
		}
	}
	else if (state == TOUCH_RELEASE && mTouchStart != NULL)
	{
		ret = mTouchStart->NotifyTouch(state, x, y);
		mTouchStart = NULL;
	}
	else if ((state == TOUCH_DRAG || state == TOUCH_HOLD || state == TOUCH_REPEAT) && mTouchStart != NULL)
	{
		ret = mTouchStart->NotifyTouch(state, x, y);
	}
	return ret;
}

int Page::NotifyKey(int key, bool down)
{
	std::vector<ActionObject*>::reverse_iterator iter;

	int ret = 1;
	// We work backwards, from top-most element to bottom-most element
	for (iter = mActions.rbegin(); iter != mActions.rend(); iter++)
	{
		ret = (*iter)->NotifyKey(key, down);
		if (ret == 0)
			return 0;
		if (ret < 0) {
			LOGERR("An action handler has returned an error\n");
			ret = 1;
		}
	}
	return ret;
}

int Page::NotifyCharInput(int ch)
{
	std::vector<InputObject*>::reverse_iterator iter;

	// We work backwards, from top-most element to bottom-most element
	for (iter = mInputs.rbegin(); iter != mInputs.rend(); iter++)
	{
		int ret = (*iter)->NotifyCharInput(ch);
		if (ret == 0)
			return 0;
		else if (ret < 0)
			LOGERR("A char input handler has returned an error\n");
	}
	return 1;
}

int Page::SetKeyBoardFocus(int inFocus)
{
	std::vector<InputObject*>::reverse_iterator iter;

	// We work backwards, from top-most element to bottom-most element
	for (iter = mInputs.rbegin(); iter != mInputs.rend(); iter++)
	{
		int ret = (*iter)->SetInputFocus(inFocus);
		if (ret == 0)
			return 0;
		else if (ret < 0)
			LOGERR("An input focus handler has returned an error\n");
	}
	return 1;
}

void Page::SetPageFocus(int inFocus)
{
	// Render remaining objects
	std::vector<RenderObject*>::iterator iter;
	for (iter = mRenders.begin(); iter != mRenders.end(); iter++)
		(*iter)->SetPageFocus(inFocus);

	return;
}

int Page::NotifyVarChange(std::string varName, std::string value)
{
	std::vector<GUIObject*>::iterator iter;
	for (iter = mObjects.begin(); iter != mObjects.end(); ++iter)
	{
		if ((*iter)->NotifyVarChange(varName, value))
			LOGERR("An action handler errored on NotifyVarChange.\n");
	}
	return 0;
}


// transient data for loading themes
struct LoadingContext
{
	ZipArchive* zip; // zip to load theme from, or NULL for the stock theme
	std::set<std::string> filenames; // to detect cyclic includes
	std::string basepath; // if zip is NULL, base path to load includes from with trailing slash, otherwise empty
	std::vector<xml_document<>*> xmldocs; // all loaded xml docs
	std::vector<char*> xmlbuffers; // text buffers with xml content
	std::vector<xml_node<>*> styles; // refer to <styles> nodes inside xmldocs
	std::vector<xml_node<>*> templates; // refer to <templates> nodes inside xmldocs

	LoadingContext()
	{
		zip = NULL;
	}

	~LoadingContext()
	{
		// free all xml buffers
		for (std::vector<char*>::iterator it = xmlbuffers.begin(); it != xmlbuffers.end(); ++it)
			free(*it);
	}

};

// for FindStyle
LoadingContext* PageManager::currentLoadingContext = NULL;


PageSet::PageSet()
{
	mResources = new ResourceManager;
	mCurrentPage = NULL;

	set_scale_values(1, 1); // Reset any previous scaling values
}

PageSet::~PageSet()
{
	mOverlays.clear();
	for (std::vector<Page*>::iterator itr = mPages.begin(); itr != mPages.end(); ++itr)
		delete *itr;

	delete mResources;
}

int PageSet::Load(LoadingContext& ctx, const std::string& filename)
{
	bool isMain = ctx.xmlbuffers.empty(); // if we have no files yet, remember that this is the main XML file

	if (!ctx.filenames.insert(filename).second)
		// ignore already loaded files to prevent crash with cyclic includes
		return 0;

	// load XML into buffer
	char* xmlbuffer = PageManager::LoadFileToBuffer(filename, ctx.zip);
	if (!xmlbuffer)
		return -1; // error already displayed by LoadFileToBuffer
	ctx.xmlbuffers.push_back(xmlbuffer);

	// parse XML
	xml_document<>* doc = new xml_document<>();
	doc->parse<0>(xmlbuffer);
	ctx.xmldocs.push_back(doc);

	xml_node<>* root = doc->first_node("recovery");
	if (!root)
		root = doc->first_node("install");
	if (!root) {
		LOGERR("Unknown root element in %s\n", filename.c_str());
		return -1;
	}

	if (isMain) {
		int rc = LoadDetails(ctx, root);
		if (rc != 0)
			return rc;
	}

	LOGINFO("Loading resources...\n");
	xml_node<>* child = root->first_node("resources");
	if (child)
		mResources->LoadResources(child, ctx.zip, "theme");

	LOGINFO("Loading variables...\n");
	child = root->first_node("variables");
	if (child)
		LoadVariables(child);

	LOGINFO("Loading mouse cursor...\n");
	child = root->first_node("mousecursor");
	if (child)
		PageManager::LoadCursorData(child);

	LOGINFO("Loading pages...\n");
	child = root->first_node("templates");
	if (child)
		ctx.templates.push_back(child);

	child = root->first_node("styles");
	if (child)
		ctx.styles.push_back(child);

	// Load pages
	child = root->first_node("pages");
	if (child) {
		if (LoadPages(ctx, child)) {
			LOGERR("PageSet::Load returning -1\n");
			return -1;
		}
	}

	// process includes recursively
	child = root->first_node("include");
	if (child) {
		xml_node<>* include = child->first_node("xmlfile");
		while (include != NULL) {
			xml_attribute<>* attr = include->first_attribute("name");
			if (!attr) {
				LOGERR("Skipping include/xmlfile with no name\n");
				continue;
			}

			string filename = ctx.basepath + attr->value();
			LOGINFO("Including file: %s...\n", filename.c_str());
			int rc = Load(ctx, filename);
			if (rc != 0)
				return rc;

			include = include->next_sibling("xmlfile");
		}
	}

	return 0;
}

void PageSet::MakeEmergencyConsoleIfNeeded()
{
	if (mPages.empty()) {
		mCurrentPage = new Page(NULL, NULL); // fallback console page
		// TODO: since removal of non-TTF fonts, the emergency console doesn't work without a font, which might be missing too
		mPages.push_back(mCurrentPage);
	}
}

int PageSet::LoadLanguage(char* languageFile, ZipArchive* package)
{
	xml_document<> lang;
	xml_node<>* parent;
	xml_node<>* child;
	std::string resource_source;
	int ret = 0;

	if (languageFile) {
		printf("parsing languageFile\n");
		lang.parse<0>(languageFile);
		printf("parsing languageFile done\n");
	} else {
		return -1;
	}

	parent = lang.first_node("language");
	if (!parent) {
		LOGERR("Unable to locate language node in language file.\n");
		lang.clear();
		return -1;
	}

	child = parent->first_node("display");
	if (child) {
		DataManager::SetValue("tw_language_display", child->value());
		resource_source = child->value();
	} else {
		LOGERR("language file does not have a display value set\n");
		DataManager::SetValue("tw_language_display", "Not Set");
		resource_source = languageFile;
	}

	child = parent->first_node("resources");
	if (child)
		mResources->LoadResources(child, package, resource_source);
	else
		ret = -1;
	DataManager::SetValue("tw_backup_name", gui_lookup("auto_generate", "(Auto Generate)"));
	lang.clear();
	return ret;
}

int PageSet::LoadDetails(LoadingContext& ctx, xml_node<>* root)
{
	xml_node<>* child = root->first_node("details");
	if (child) {
		int theme_ver = 0;
		xml_node<>* themeversion = child->first_node("themeversion");
		if (themeversion && themeversion->value()) {
			theme_ver = atoi(themeversion->value());
		} else {
			LOGINFO("No themeversion in theme.\n");
		}
		if (theme_ver != TW_THEME_VERSION) {
			LOGINFO("theme version from xml: %i, expected %i\n", theme_ver, TW_THEME_VERSION);
			if (ctx.zip) {
				gui_err("theme_ver_err=Custom theme version does not match TWRP version. Using stock theme.");
				return TW_THEME_VER_ERR;
			} else {
				gui_print_color("warning", "Stock theme version does not match TWRP version.\n");
			}
		}
		xml_node<>* resolution = child->first_node("resolution");
		if (resolution) {
			LOGINFO("Checking resolution...\n");
			xml_attribute<>* width_attr = resolution->first_attribute("width");
			xml_attribute<>* height_attr = resolution->first_attribute("height");
			xml_attribute<>* noscale_attr = resolution->first_attribute("noscaling");
			if (width_attr && height_attr && !noscale_attr) {
				int width = atoi(width_attr->value());
				int height = atoi(height_attr->value());
				int offx = 0, offy = 0;
#ifdef TW_ROUND_SCREEN
				xml_node<>* roundscreen = child->first_node("roundscreen");
				if (roundscreen) {
					LOGINFO("TW_ROUND_SCREEN := true, using round screen XML settings.\n");
					xml_attribute<>* offx_attr = roundscreen->first_attribute("offset_x");
					xml_attribute<>* offy_attr = roundscreen->first_attribute("offset_y");
					if (offx_attr) {
						offx = atoi(offx_attr->value());
					}
					if (offy_attr) {
						offy = atoi(offy_attr->value());
					}
				}
#endif
				if (width != 0 && height != 0) {
					float scale_w = ((float)gr_fb_width() - ((float)offx * 2.0)) / (float)width;
					float scale_h = ((float)gr_fb_height() - ((float)offy * 2.0)) / (float)height;
#ifdef TW_ROUND_SCREEN
					float scale_off_w = (float)gr_fb_width() / (float)width;
					float scale_off_h = (float)gr_fb_height() / (float)height;
					tw_x_offset = offx * scale_off_w;
					tw_y_offset = offy * scale_off_h;
#endif
					if (scale_w != 1 || scale_h != 1) {
						LOGINFO("Scaling theme width %fx and height %fx, offsets x: %i y: %i\n", scale_w, scale_h, tw_x_offset, tw_y_offset);
						set_scale_values(scale_w, scale_h);
					}
				}
			} else {
				LOGINFO("XML does not contain width and height, no scaling will be applied\n");
			}
		} else {
			LOGINFO("XML contains no resolution tag, no scaling will be applied.\n");
		}
	} else {
		LOGINFO("XML contains no details tag, no scaling will be applied.\n");
	}

<<<<<<< HEAD
	if (languageFile)
		LoadLanguage(languageFile, package);

	LOGINFO("Loading resources...\n");
	child = parent->first_node("resources");
	if (child)
		mResources->LoadResources(child, package, "theme");

	LOGINFO("Loading variables...\n");
	child = parent->first_node("variables");
	if (child)
		LoadVariables(child);

	LOGINFO("Loading mouse cursor...\n");
	child = parent->first_node("mousecursor");
	if(child)
		PageManager::LoadCursorData(child);

	LOGINFO("Loading pages...\n");
	// This may be NULL if no templates are present
	xmltemplate = parent->first_node("templates");
	if (xmltemplate)
		templates.push_back(xmltemplate);

	// Load styles if present
	xmlstyle = parent->first_node("styles");
	if (xmlstyle)
		styles.push_back(xmlstyle);

	child = parent->first_node("pages");
	if (child) {
		if (LoadPages(child)) {
			LOGERR("PageSet::Load returning -1\n");
			mDoc.clear();
			return -1;
		}
	}

	int ret = CheckInclude(package, &mDoc);
	mDoc.clear();
	templates.clear();
	return ret;
}

int PageSet::CheckInclude(ZipArchive* package, xml_document<> *parentDoc)
{
	xml_node<>* par;
	xml_node<>* par2;
	xml_node<>* chld;
	xml_node<>* parent;
	xml_node<>* child;
	xml_node<>* xmltemplate;
	xml_node<>* xmlstyle;
	long len;
	char* xmlFile = NULL;
	string filename;
	xml_document<> *doc = NULL;

	par = parentDoc->first_node("recovery");
	if (!par) {
		par = parentDoc->first_node("install");
	}
	if (!par) {
		return 0;
	}

	par2 = par->first_node("include");
	if (!par2)
		return 0;
	chld = par2->first_node("xmlfile");
	while (chld != NULL) {
		xml_attribute<>* attr = chld->first_attribute("name");
		if (!attr)
			break;

		if (!package) {
			// We can try to load the XML directly...
			filename = TWRES;
			filename += attr->value();
		} else {
			filename = "";
			filename += attr->value();
		}
		xmlFile = PageManager::LoadFileToBuffer(filename, package);
		if (xmlFile == NULL) {
			LOGERR("PageSet::CheckInclude unable to load '%s'\n", filename.c_str());
			return -1;
		}

		doc = new xml_document<>();
		doc->parse<0>(xmlFile);

		parent = doc->first_node("recovery");
		if (!parent)
			parent = doc->first_node("install");

		// Now, let's parse the XML
		LOGINFO("Loading included resources...\n");
		child = parent->first_node("resources");
		if (child)
			mResources->LoadResources(child, package, "theme");

		LOGINFO("Loading included variables...\n");
		child = parent->first_node("variables");
		if (child)
			LoadVariables(child);

		LOGINFO("Loading mouse cursor...\n");
		child = parent->first_node("mousecursor");
		if(child)
			PageManager::LoadCursorData(child);

		LOGINFO("Loading included pages...\n");
		// This may be NULL if no templates are present
		xmltemplate = parent->first_node("templates");
		if (xmltemplate)
			templates.push_back(xmltemplate);

		// Load styles if present
		xmlstyle = parent->first_node("styles");
		if (xmlstyle)
			styles.push_back(xmlstyle);

		child = parent->first_node("pages");
		if (child && LoadPages(child))
		{
			templates.pop_back();
			doc->clear();
			delete doc;
			free(xmlFile);
			return -1;
		}

		if (CheckInclude(package, doc)) {
			doc->clear();
			delete doc;
			free(xmlFile);
			return -1;
		}
		doc->clear();
		delete doc;
		free(xmlFile);

		chld = chld->next_sibling("xmlfile");
	}

=======
>>>>>>> a5db7121
	return 0;
}

int PageSet::SetPage(std::string page)
{
	Page* tmp = FindPage(page);
	if (tmp)
	{
		if (mCurrentPage)   mCurrentPage->SetPageFocus(0);
		mCurrentPage = tmp;
		mCurrentPage->SetPageFocus(1);
		mCurrentPage->NotifyVarChange("", "");
		return 0;
	}
	else
	{
		LOGERR("Unable to locate page (%s)\n", page.c_str());
	}
	return -1;
}

int PageSet::SetOverlay(Page* page)
{
	if (page) {
		if (mOverlays.size() >= 10) {
			LOGERR("Too many overlays requested, max is 10.\n");
			return -1;
		}

		std::vector<Page*>::iterator iter;
		for (iter = mOverlays.begin(); iter != mOverlays.end(); iter++) {
			if ((*iter)->GetName() == page->GetName()) {
				mOverlays.erase(iter);
				// SetOverlay() is (and should stay) the only function which
				// adds to mOverlays. Then, each page can appear at most once.
				break;
			}
		}

		page->SetPageFocus(1);
		page->NotifyVarChange("", "");

		if (!mOverlays.empty())
			mOverlays.back()->SetPageFocus(0);

		mOverlays.push_back(page);
	} else {
		if (!mOverlays.empty()) {
			mOverlays.back()->SetPageFocus(0);
			mOverlays.pop_back();
			if (!mOverlays.empty())
				mOverlays.back()->SetPageFocus(1);
			else if (mCurrentPage)
				mCurrentPage->SetPageFocus(1); // Just in case somehow the regular page lost focus, we'll set it again
		}
	}
	return 0;
}

const ResourceManager* PageSet::GetResources()
{
	return mResources;
}

Page* PageSet::FindPage(std::string name)
{
	std::vector<Page*>::iterator iter;

	for (iter = mPages.begin(); iter != mPages.end(); iter++)
	{
		if (name == (*iter)->GetName())
			return (*iter);
	}
	return NULL;
}

int PageSet::LoadVariables(xml_node<>* vars)
{
	xml_node<>* child;
	xml_attribute<> *name, *value, *persist;
	int p;

	child = vars->first_node("variable");
	while (child)
	{
		name = child->first_attribute("name");
		value = child->first_attribute("value");
		persist = child->first_attribute("persist");
		if(name && value)
		{
			if (strcmp(name->value(), "tw_x_offset") == 0) {
				tw_x_offset = atoi(value->value());
				child = child->next_sibling("variable");
				continue;
			}
			if (strcmp(name->value(), "tw_y_offset") == 0) {
				tw_y_offset = atoi(value->value());
				child = child->next_sibling("variable");
				continue;
			}
			p = persist ? atoi(persist->value()) : 0;
			string temp = value->value();
			string valstr = gui_parse_text(temp);

			if (valstr.find("+") != string::npos) {
				string val1str = valstr;
				val1str = val1str.substr(0, val1str.find('+'));
				string val2str = valstr;
				val2str = val2str.substr(val2str.find('+') + 1, string::npos);
				int val1 = atoi(val1str.c_str());
				int val2 = atoi(val2str.c_str());
				int val = val1 + val2;

				DataManager::SetValue(name->value(), val, p);
			} else if (valstr.find("-") != string::npos) {
				string val1str = valstr;
				val1str = val1str.substr(0, val1str.find('-'));
				string val2str = valstr;
				val2str = val2str.substr(val2str.find('-') + 1, string::npos);
				int val1 = atoi(val1str.c_str());
				int val2 = atoi(val2str.c_str());
				int val = val1 - val2;

				DataManager::SetValue(name->value(), val, p);
			} else {
				DataManager::SetValue(name->value(), valstr, p);
			}
		}

		child = child->next_sibling("variable");
	}
	return 0;
}

int PageSet::LoadPages(LoadingContext& ctx, xml_node<>* pages)
{
	xml_node<>* child;

	if (!pages)
		return -1;

	child = pages->first_node("page");
	while (child != NULL)
	{
		Page* page = new Page(child, &ctx.templates);
		if (page->GetName().empty())
		{
			LOGERR("Unable to process load page\n");
			delete page;
		}
		else
		{
			mPages.push_back(page);
		}
		child = child->next_sibling("page");
	}
	if (mPages.size() > 0)
		return 0;
	return -1;
}

int PageSet::IsCurrentPage(Page* page)
{
	return ((mCurrentPage && mCurrentPage == page) ? 1 : 0);
}

std::string PageSet::GetCurrentPage() const
{
	return mCurrentPage ? mCurrentPage->GetName() : "";
}

int PageSet::Render(void)
{
	int ret;

	ret = (mCurrentPage ? mCurrentPage->Render() : -1);
	if (ret < 0)
		return ret;

	std::vector<Page*>::iterator iter;

	for (iter = mOverlays.begin(); iter != mOverlays.end(); iter++) {
		ret = ((*iter) ? (*iter)->Render() : -1);
		if (ret < 0)
			return ret;
	}
	return ret;
}

int PageSet::Update(void)
{
	int ret;

	ret = (mCurrentPage ? mCurrentPage->Update() : -1);
	if (ret < 0 || ret > 1)
		return ret;

	std::vector<Page*>::iterator iter;

	for (iter = mOverlays.begin(); iter != mOverlays.end(); iter++) {
		ret = ((*iter) ? (*iter)->Update() : -1);
		if (ret < 0)
			return ret;
	}
	return ret;
}

int PageSet::NotifyTouch(TOUCH_STATE state, int x, int y)
{
	if (!mOverlays.empty())
		return mOverlays.back()->NotifyTouch(state, x, y);

	return (mCurrentPage ? mCurrentPage->NotifyTouch(state, x, y) : -1);
}

int PageSet::NotifyKey(int key, bool down)
{
	if (!mOverlays.empty())
		return mOverlays.back()->NotifyKey(key, down);

	return (mCurrentPage ? mCurrentPage->NotifyKey(key, down) : -1);
}

int PageSet::NotifyCharInput(int ch)
{
	if (!mOverlays.empty())
		return mOverlays.back()->NotifyCharInput(ch);

	return (mCurrentPage ? mCurrentPage->NotifyCharInput(ch) : -1);
}

int PageSet::SetKeyBoardFocus(int inFocus)
{
	if (!mOverlays.empty())
		return mOverlays.back()->SetKeyBoardFocus(inFocus);

	return (mCurrentPage ? mCurrentPage->SetKeyBoardFocus(inFocus) : -1);
}

int PageSet::NotifyVarChange(std::string varName, std::string value)
{
	std::vector<Page*>::iterator iter;

	for (iter = mOverlays.begin(); iter != mOverlays.end(); iter++)
		(*iter)->NotifyVarChange(varName, value);

	return (mCurrentPage ? mCurrentPage->NotifyVarChange(varName, value) : -1);
}

void PageSet::AddStringResource(std::string resource_source, std::string resource_name, std::string value)
{
	mResources->AddStringResource(resource_source, resource_name, value);
}

char* PageManager::LoadFileToBuffer(std::string filename, ZipArchive* package) {
	size_t len;
	char* buffer = NULL;

	if (!package) {
		// We can try to load the XML directly...
		LOGINFO("PageManager::LoadFileToBuffer loading filename: '%s' directly\n", filename.c_str());
		struct stat st;
		if(stat(filename.c_str(),&st) != 0) {
			// This isn't always an error, sometimes we request files that don't exist.
			return NULL;
		}

		len = (size_t)st.st_size;

		buffer = (char*) malloc(len + 1);
		if (!buffer) {
			LOGERR("PageManager::LoadFileToBuffer failed to malloc\n");
			return NULL;
		}

		int fd = open(filename.c_str(), O_RDONLY);
		if (fd == -1) {
			LOGERR("PageManager::LoadFileToBuffer failed to open '%s' - (%s)\n", filename.c_str(), strerror(errno));
			free(buffer);
			return NULL;
		}

		if (read(fd, buffer, len) < 0) {
			LOGERR("PageManager::LoadFileToBuffer failed to read '%s' - (%s)\n", filename.c_str(), strerror(errno));
			free(buffer);
			close(fd);
			return NULL;
		}
		close(fd);
	} else {
		LOGINFO("PageManager::LoadFileToBuffer loading filename: '%s' from zip\n", filename.c_str());
		const ZipEntry* zipentry = mzFindZipEntry(package, filename.c_str());
		if (zipentry == NULL) {
			LOGERR("Unable to locate '%s' in zip file\n", filename.c_str());
			return NULL;
		}

		// Allocate the buffer for the file
		len = mzGetZipEntryUncompLen(zipentry);
		buffer = (char*) malloc(len + 1);
		if (!buffer)
			return NULL;

		if (!mzExtractZipEntryToBuffer(package, zipentry, (unsigned char*) buffer)) {
			LOGERR("Unable to extract '%s'\n", filename.c_str());
			free(buffer);
			return NULL;
		}
	}
	// NULL-terminate the string
	buffer[len] = 0x00;
	return buffer;
}

void PageManager::LoadLanguageListDir(string dir) {
	if (!TWFunc::Path_Exists(dir)) {
		LOGERR("LoadLanguageListDir '%s' path not found\n", dir.c_str());
		return;
	}

	DIR *d = opendir(dir.c_str());
	struct dirent *p;

	if (d == NULL) {
		LOGERR("LoadLanguageListDir error opening dir: '%s', %s\n", dir.c_str(), strerror(errno));
		return;
	}

	while ((p = readdir(d))) {
		if (!strcmp(p->d_name, ".") || !strcmp(p->d_name, "..") || strlen(p->d_name) < 5)
			continue;

		string file = p->d_name;
		if (file.substr(strlen(p->d_name) - 4) != ".xml")
			continue;
		string path = dir + p->d_name;
		string file_no_extn = file.substr(0, strlen(p->d_name) - 4);
		struct language_struct language_entry;
		language_entry.filename = file_no_extn;
		char* xmlFile = PageManager::LoadFileToBuffer(dir + p->d_name, NULL);
		if (xmlFile == NULL) {
			LOGERR("LoadLanguageListDir unable to load '%s'\n", language_entry.filename.c_str());
			continue;
		}
		xml_document<> *doc = new xml_document<>();
		doc->parse<0>(xmlFile);

		xml_node<>* parent = doc->first_node("language");
		if (!parent) {
			LOGERR("Invalid language XML file '%s'\n", language_entry.filename.c_str());
		} else {
			xml_node<>* child = parent->first_node("display");
			if (child) {
				language_entry.displayvalue = child->value();
			} else {
				LOGERR("No display value for '%s'\n", language_entry.filename.c_str());
				language_entry.displayvalue = language_entry.filename;
			}
			Language_List.push_back(language_entry);
		}
		doc->clear();
		delete doc;
		free(xmlFile);
	}
	closedir(d);
}

void PageManager::LoadLanguageList(ZipArchive* package) {
	Language_List.clear();
	if (TWFunc::Path_Exists(TWRES "customlanguages"))
		TWFunc::removeDir(TWRES "customlanguages", true);
	if (package) {
		TWFunc::Recursive_Mkdir(TWRES "customlanguages");
		struct utimbuf timestamp = { 1217592000, 1217592000 };  // 8/1/2008 default
		mzExtractRecursive(package, "languages", TWRES "customlanguages/", &timestamp, NULL, NULL, NULL);
		LoadLanguageListDir(TWRES "customlanguages/");
	} else {
		LoadLanguageListDir(TWRES "languages/");
	}

	std::sort(Language_List.begin(), Language_List.end());
}

void PageManager::LoadLanguage(string filename) {
	string actual_filename;
	if (TWFunc::Path_Exists(TWRES "customlanguages/" + filename + ".xml"))
		actual_filename = TWRES "customlanguages/" + filename + ".xml";
	else
		actual_filename = TWRES "languages/" + filename + ".xml";
	char* xmlFile = PageManager::LoadFileToBuffer(actual_filename, NULL);
	if (xmlFile == NULL)
		LOGERR("Unable to load '%s'\n", actual_filename.c_str());
	else {
		mCurrentSet->LoadLanguage(xmlFile, NULL);
		free(xmlFile);
	}
	PartitionManager.Translate_Partition_Display_Names();
}

int PageManager::LoadPackage(std::string name, std::string package, std::string startpage)
{
	std::string mainxmlfilename = package;
	ZipArchive zip;
	char* languageFile = NULL;
	char* baseLanguageFile = NULL;
	PageSet* pageSet = NULL;
	int ret;
	MemMapping map;

	mReloadTheme = false;
	mStartPage = startpage;

	// init the loading context
	LoadingContext ctx;

	// Open the XML file
	LOGINFO("Loading package: %s (%s)\n", name.c_str(), package.c_str());
	if (package.size() > 4 && package.substr(package.size() - 4) != ".zip")
	{
		LOGINFO("Load XML directly\n");
		tw_x_offset = TW_X_OFFSET;
		tw_y_offset = TW_Y_OFFSET;
		LoadLanguageList(NULL);
		languageFile = LoadFileToBuffer(TWRES "languages/en.xml", NULL);
		ctx.basepath = TWRES;
	}
	else
	{
		LOGINFO("Loading zip theme\n");
		tw_x_offset = 0;
		tw_y_offset = 0;
		if (!TWFunc::Path_Exists(package))
			return -1;
		if (sysMapFile(package.c_str(), &map) != 0) {
			LOGERR("Failed to map '%s'\n", package.c_str());
			goto error;
		}
		if (mzOpenZipArchive(map.addr, map.length, &zip)) {
			LOGERR("Unable to open zip archive '%s'\n", package.c_str());
			sysReleaseMap(&map);
			goto error;
		}
		ctx.zip = &zip;
		mainxmlfilename = "ui.xml";
		LoadLanguageList(ctx.zip);
		languageFile = LoadFileToBuffer("languages/en.xml", ctx.zip);
		baseLanguageFile = LoadFileToBuffer(TWRES "languages/en.xml", NULL);
	}

	// Before loading, mCurrentSet must be the loading package so we can find resources
	pageSet = mCurrentSet;
	mCurrentSet = new PageSet();

	if (baseLanguageFile) {
		mCurrentSet->LoadLanguage(baseLanguageFile, NULL);
		free(baseLanguageFile);
	}

	if (languageFile) {
		mCurrentSet->LoadLanguage(languageFile, ctx.zip);
		free(languageFile);
	}

	// Load and parse the XML and all includes
	currentLoadingContext = &ctx; // required to find styles
	ret = mCurrentSet->Load(ctx, mainxmlfilename);
	currentLoadingContext = NULL;

	if (ret == 0) {
		mCurrentSet->SetPage(startpage);
		mPageSets.insert(std::pair<std::string, PageSet*>(name, mCurrentSet));
	} else {
		if (ret != TW_THEME_VER_ERR)
			LOGERR("Package %s failed to load.\n", name.c_str());
	}

	// reset to previous pageset
	mCurrentSet = pageSet;

	if (ctx.zip) {
		mzCloseZipArchive(ctx.zip);
		sysReleaseMap(&map);
	}
	return ret;

error:
	// Sometimes we get here without a real error
	if (ctx.zip) {
		mzCloseZipArchive(ctx.zip);
		sysReleaseMap(&map);
	}
	return -1;
}

PageSet* PageManager::FindPackage(std::string name)
{
	std::map<std::string, PageSet*>::iterator iter;

	iter = mPageSets.find(name);
	if (iter != mPageSets.end())
		return (*iter).second;

	LOGERR("Unable to locate package %s\n", name.c_str());
	return NULL;
}

PageSet* PageManager::SelectPackage(std::string name)
{
	LOGINFO("Switching packages (%s)\n", name.c_str());
	PageSet* tmp;

	tmp = FindPackage(name);
	if (tmp)
	{
		mCurrentSet = tmp;
		mCurrentSet->MakeEmergencyConsoleIfNeeded();
		mCurrentSet->NotifyVarChange("", "");
	}
	else
		LOGERR("Unable to find package.\n");

	return mCurrentSet;
}

int PageManager::ReloadPackage(std::string name, std::string package)
{
	std::map<std::string, PageSet*>::iterator iter;

	mReloadTheme = false;

	iter = mPageSets.find(name);
	if (iter == mPageSets.end())
		return -1;

	if(mMouseCursor)
		mMouseCursor->ResetData(gr_fb_width(), gr_fb_height());

	PageSet* set = (*iter).second;
	mPageSets.erase(iter);

	if (LoadPackage(name, package, mStartPage) != 0)
	{
		LOGINFO("Failed to load package '%s'.\n", package.c_str());
		mPageSets.insert(std::pair<std::string, PageSet*>(name, set));
		return -1;
	}
	if (mCurrentSet == set)
		SelectPackage(name);
	delete set;
	GUIConsole::Translate_Now();
	return 0;
}

void PageManager::ReleasePackage(std::string name)
{
	std::map<std::string, PageSet*>::iterator iter;

	iter = mPageSets.find(name);
	if (iter == mPageSets.end())
		return;

	PageSet* set = (*iter).second;
	mPageSets.erase(iter);
	delete set;
	if (set == mCurrentSet)
		mCurrentSet = NULL;
	return;
}

int PageManager::RunReload() {
	int ret_val = 0;
	std::string theme_path;

	if (!mReloadTheme)
		return 0;

	mReloadTheme = false;
	theme_path = DataManager::GetSettingsStoragePath();
	if (PartitionManager.Mount_By_Path(theme_path.c_str(), 1) < 0) {
		LOGERR("Unable to mount %s during gui_reload_theme function.\n", theme_path.c_str());
		ret_val = 1;
	}

	theme_path += "/TWRP/theme/ui.zip";
	if (ret_val != 0 || ReloadPackage("TWRP", theme_path) != 0)
	{
		// Loading the custom theme failed - try loading the stock theme
		LOGINFO("Attempting to reload stock theme...\n");
		if (ReloadPackage("TWRP", TWRES "ui.xml"))
		{
			LOGERR("Failed to load base packages.\n");
			ret_val = 1;
		}
	}
	if (ret_val == 0) {
		if (DataManager::GetStrValue("tw_language") != "en.xml") {
			LOGINFO("Loading language '%s'\n", DataManager::GetStrValue("tw_language").c_str());
			LoadLanguage(DataManager::GetStrValue("tw_language"));
		}
	}

	// This makes the console re-translate
	last_message_count = 0;
	gConsole.clear();
	gConsoleColor.clear();

	return ret_val;
}

void PageManager::RequestReload() {
	mReloadTheme = true;
}

void PageManager::SetStartPage(const std::string& page_name) {
	mStartPage = page_name;
}

int PageManager::ChangePage(std::string name)
{
	DataManager::SetValue("tw_operation_state", 0);
	int ret = (mCurrentSet ? mCurrentSet->SetPage(name) : -1);
	return ret;
}

std::string PageManager::GetCurrentPage()
{
	return mCurrentSet ? mCurrentSet->GetCurrentPage() : "";
}

int PageManager::ChangeOverlay(std::string name)
{
	if (name.empty())
		return mCurrentSet->SetOverlay(NULL);
	else
	{
		Page* page = mCurrentSet ? mCurrentSet->FindPage(name) : NULL;
		return mCurrentSet->SetOverlay(page);
	}
}

const ResourceManager* PageManager::GetResources()
{
	return (mCurrentSet ? mCurrentSet->GetResources() : NULL);
}

int PageManager::IsCurrentPage(Page* page)
{
	return (mCurrentSet ? mCurrentSet->IsCurrentPage(page) : 0);
}

int PageManager::Render(void)
{
	if(blankTimer.isScreenOff())
		return 0;

	int res = (mCurrentSet ? mCurrentSet->Render() : -1);
	if(mMouseCursor)
		mMouseCursor->Render();
	return res;
}

HardwareKeyboard *PageManager::GetHardwareKeyboard()
{
	if(!mHardwareKeyboard)
		mHardwareKeyboard = new HardwareKeyboard();
	return mHardwareKeyboard;
}

xml_node<>* PageManager::FindStyle(std::string name)
{
	if (!currentLoadingContext)
	{
		LOGERR("FindStyle works only while loading a theme.\n");
		return NULL;
	}

	for (std::vector<xml_node<>*>::iterator itr = currentLoadingContext->styles.begin(); itr != currentLoadingContext->styles.end(); itr++) {
		xml_node<>* node = (*itr)->first_node("style");

		while (node) {
			if (!node->first_attribute("name"))
				continue;

			if (name == node->first_attribute("name")->value())
				return node;
			node = node->next_sibling("style");
		}
	}
	return NULL;
}

MouseCursor *PageManager::GetMouseCursor()
{
	if(!mMouseCursor)
		mMouseCursor = new MouseCursor(gr_fb_width(), gr_fb_height());
	return mMouseCursor;
}

void PageManager::LoadCursorData(xml_node<>* node)
{
	if(!mMouseCursor)
		mMouseCursor = new MouseCursor(gr_fb_width(), gr_fb_height());

	mMouseCursor->LoadData(node);
}

int PageManager::Update(void)
{
	if(blankTimer.isScreenOff())
		return 0;

	if (RunReload())
		return -2;

	int res = (mCurrentSet ? mCurrentSet->Update() : -1);

	if(mMouseCursor)
	{
		int c_res = mMouseCursor->Update();
		if(c_res > res)
			res = c_res;
	}
	return res;
}

int PageManager::NotifyTouch(TOUCH_STATE state, int x, int y)
{
	return (mCurrentSet ? mCurrentSet->NotifyTouch(state, x, y) : -1);
}

int PageManager::NotifyKey(int key, bool down)
{
	return (mCurrentSet ? mCurrentSet->NotifyKey(key, down) : -1);
}

int PageManager::NotifyCharInput(int ch)
{
	return (mCurrentSet ? mCurrentSet->NotifyCharInput(ch) : -1);
}

int PageManager::SetKeyBoardFocus(int inFocus)
{
	return (mCurrentSet ? mCurrentSet->SetKeyBoardFocus(inFocus) : -1);
}

int PageManager::NotifyVarChange(std::string varName, std::string value)
{
	return (mCurrentSet ? mCurrentSet->NotifyVarChange(varName, value) : -1);
}

void PageManager::AddStringResource(std::string resource_source, std::string resource_name, std::string value)
{
	if (mCurrentSet)
		mCurrentSet->AddStringResource(resource_source, resource_name, value);
}

extern "C" void gui_notifyVarChange(const char *name, const char* value)
{
	if (!gGuiRunning)
		return;

	PageManager::NotifyVarChange(name, value);
}<|MERGE_RESOLUTION|>--- conflicted
+++ resolved
@@ -917,155 +917,6 @@
 		LOGINFO("XML contains no details tag, no scaling will be applied.\n");
 	}
 
-<<<<<<< HEAD
-	if (languageFile)
-		LoadLanguage(languageFile, package);
-
-	LOGINFO("Loading resources...\n");
-	child = parent->first_node("resources");
-	if (child)
-		mResources->LoadResources(child, package, "theme");
-
-	LOGINFO("Loading variables...\n");
-	child = parent->first_node("variables");
-	if (child)
-		LoadVariables(child);
-
-	LOGINFO("Loading mouse cursor...\n");
-	child = parent->first_node("mousecursor");
-	if(child)
-		PageManager::LoadCursorData(child);
-
-	LOGINFO("Loading pages...\n");
-	// This may be NULL if no templates are present
-	xmltemplate = parent->first_node("templates");
-	if (xmltemplate)
-		templates.push_back(xmltemplate);
-
-	// Load styles if present
-	xmlstyle = parent->first_node("styles");
-	if (xmlstyle)
-		styles.push_back(xmlstyle);
-
-	child = parent->first_node("pages");
-	if (child) {
-		if (LoadPages(child)) {
-			LOGERR("PageSet::Load returning -1\n");
-			mDoc.clear();
-			return -1;
-		}
-	}
-
-	int ret = CheckInclude(package, &mDoc);
-	mDoc.clear();
-	templates.clear();
-	return ret;
-}
-
-int PageSet::CheckInclude(ZipArchive* package, xml_document<> *parentDoc)
-{
-	xml_node<>* par;
-	xml_node<>* par2;
-	xml_node<>* chld;
-	xml_node<>* parent;
-	xml_node<>* child;
-	xml_node<>* xmltemplate;
-	xml_node<>* xmlstyle;
-	long len;
-	char* xmlFile = NULL;
-	string filename;
-	xml_document<> *doc = NULL;
-
-	par = parentDoc->first_node("recovery");
-	if (!par) {
-		par = parentDoc->first_node("install");
-	}
-	if (!par) {
-		return 0;
-	}
-
-	par2 = par->first_node("include");
-	if (!par2)
-		return 0;
-	chld = par2->first_node("xmlfile");
-	while (chld != NULL) {
-		xml_attribute<>* attr = chld->first_attribute("name");
-		if (!attr)
-			break;
-
-		if (!package) {
-			// We can try to load the XML directly...
-			filename = TWRES;
-			filename += attr->value();
-		} else {
-			filename = "";
-			filename += attr->value();
-		}
-		xmlFile = PageManager::LoadFileToBuffer(filename, package);
-		if (xmlFile == NULL) {
-			LOGERR("PageSet::CheckInclude unable to load '%s'\n", filename.c_str());
-			return -1;
-		}
-
-		doc = new xml_document<>();
-		doc->parse<0>(xmlFile);
-
-		parent = doc->first_node("recovery");
-		if (!parent)
-			parent = doc->first_node("install");
-
-		// Now, let's parse the XML
-		LOGINFO("Loading included resources...\n");
-		child = parent->first_node("resources");
-		if (child)
-			mResources->LoadResources(child, package, "theme");
-
-		LOGINFO("Loading included variables...\n");
-		child = parent->first_node("variables");
-		if (child)
-			LoadVariables(child);
-
-		LOGINFO("Loading mouse cursor...\n");
-		child = parent->first_node("mousecursor");
-		if(child)
-			PageManager::LoadCursorData(child);
-
-		LOGINFO("Loading included pages...\n");
-		// This may be NULL if no templates are present
-		xmltemplate = parent->first_node("templates");
-		if (xmltemplate)
-			templates.push_back(xmltemplate);
-
-		// Load styles if present
-		xmlstyle = parent->first_node("styles");
-		if (xmlstyle)
-			styles.push_back(xmlstyle);
-
-		child = parent->first_node("pages");
-		if (child && LoadPages(child))
-		{
-			templates.pop_back();
-			doc->clear();
-			delete doc;
-			free(xmlFile);
-			return -1;
-		}
-
-		if (CheckInclude(package, doc)) {
-			doc->clear();
-			delete doc;
-			free(xmlFile);
-			return -1;
-		}
-		doc->clear();
-		delete doc;
-		free(xmlFile);
-
-		chld = chld->next_sibling("xmlfile");
-	}
-
-=======
->>>>>>> a5db7121
 	return 0;
 }
 
