/*
 * Copyright (C) 2008 The Android Open Source Project
 *
 * Licensed under the Apache License, Version 2.0 (the "License");
 * you may not use this file except in compliance with the License.
 * You may obtain a copy of the License at
 *
 *      http://www.apache.org/licenses/LICENSE-2.0
 *
 * Unless required by applicable law or agreed to in writing, software
 * distributed under the License is distributed on an "AS IS" BASIS,
 * WITHOUT WARRANTIES OR CONDITIONS OF ANY KIND, either express or implied.
 * See the License for the specific language governing permissions and
 * limitations under the License.
 */

#include <errno.h>
#include <malloc.h>
#include <stdio.h>
#include <string.h>

<<<<<<< HEAD
//extern RecoveryUI* ui;

#define PUBLIC_KEYS_FILE "/res/keys"
=======
#include <algorithm>
#include <memory>

#include <openssl/ecdsa.h>
#include <openssl/obj_mac.h>

#include "asn1_decoder.h"
#include "common.h"
#include "print_sha1.h"
#include "ui.h"
#include "verifier.h"

extern RecoveryUI* ui;
>>>>>>> 461ed46c

static constexpr size_t MiB = 1024 * 1024;

/*
 * Simple version of PKCS#7 SignedData extraction. This extracts the
 * signature OCTET STRING to be used for signature verification.
 *
 * For full details, see http://www.ietf.org/rfc/rfc3852.txt
 *
 * The PKCS#7 structure looks like:
 *
 *   SEQUENCE (ContentInfo)
 *     OID (ContentType)
 *     [0] (content)
 *       SEQUENCE (SignedData)
 *         INTEGER (version CMSVersion)
 *         SET (DigestAlgorithmIdentifiers)
 *         SEQUENCE (EncapsulatedContentInfo)
 *         [0] (CertificateSet OPTIONAL)
 *         [1] (RevocationInfoChoices OPTIONAL)
 *         SET (SignerInfos)
 *           SEQUENCE (SignerInfo)
 *             INTEGER (CMSVersion)
 *             SEQUENCE (SignerIdentifier)
 *             SEQUENCE (DigestAlgorithmIdentifier)
 *             SEQUENCE (SignatureAlgorithmIdentifier)
 *             OCTET STRING (SignatureValue)
 */
static bool read_pkcs7(uint8_t* pkcs7_der, size_t pkcs7_der_len, uint8_t** sig_der,
        size_t* sig_der_length) {
    asn1_context_t* ctx = asn1_context_new(pkcs7_der, pkcs7_der_len);
    if (ctx == NULL) {
        return false;
    }

    asn1_context_t* pkcs7_seq = asn1_sequence_get(ctx);
    if (pkcs7_seq != NULL && asn1_sequence_next(pkcs7_seq)) {
        asn1_context_t *signed_data_app = asn1_constructed_get(pkcs7_seq);
        if (signed_data_app != NULL) {
            asn1_context_t* signed_data_seq = asn1_sequence_get(signed_data_app);
            if (signed_data_seq != NULL
                    && asn1_sequence_next(signed_data_seq)
                    && asn1_sequence_next(signed_data_seq)
                    && asn1_sequence_next(signed_data_seq)
                    && asn1_constructed_skip_all(signed_data_seq)) {
                asn1_context_t *sig_set = asn1_set_get(signed_data_seq);
                if (sig_set != NULL) {
                    asn1_context_t* sig_seq = asn1_sequence_get(sig_set);
                    if (sig_seq != NULL
                            && asn1_sequence_next(sig_seq)
                            && asn1_sequence_next(sig_seq)
                            && asn1_sequence_next(sig_seq)
                            && asn1_sequence_next(sig_seq)) {
                        uint8_t* sig_der_ptr;
                        if (asn1_octet_string_get(sig_seq, &sig_der_ptr, sig_der_length)) {
                            *sig_der = (uint8_t*) malloc(*sig_der_length);
                            if (*sig_der != NULL) {
                                memcpy(*sig_der, sig_der_ptr, *sig_der_length);
                            }
                        }
                        asn1_context_free(sig_seq);
                    }
                    asn1_context_free(sig_set);
                }
                asn1_context_free(signed_data_seq);
            }
            asn1_context_free(signed_data_app);
        }
        asn1_context_free(pkcs7_seq);
    }
    asn1_context_free(ctx);

    return *sig_der != NULL;
}

// Look for an RSA signature embedded in the .ZIP file comment given
// the path to the zip.  Verify it matches one of the given public
// keys.
//
// Return VERIFY_SUCCESS, VERIFY_FAILURE (if any error is encountered
// or no key matches the signature).
<<<<<<< HEAD
int verify_file(unsigned char* addr, size_t length) {
    //ui->SetProgress(0.0);

    int numKeys;
    Certificate* pKeys = load_keys(PUBLIC_KEYS_FILE, &numKeys);
    if (pKeys == NULL) {
        LOGE("Failed to load keys\n");
        return INSTALL_CORRUPT;
    }
    LOGI("%d key(s) loaded from %s\n", numKeys, PUBLIC_KEYS_FILE);
=======

int verify_file(unsigned char* addr, size_t length,
                const std::vector<Certificate>& keys) {
    ui->SetProgress(0.0);
>>>>>>> 461ed46c

    // An archive with a whole-file signature will end in six bytes:
    //
    //   (2-byte signature start) $ff $ff (2-byte comment size)
    //
    // (As far as the ZIP format is concerned, these are part of the
    // archive comment.)  We start by reading this footer, this tells
    // us how far back from the end we have to start reading to find
    // the whole comment.

#define FOOTER_SIZE 6

    if (length < FOOTER_SIZE) {
        LOGE("not big enough to contain footer\n");
        return VERIFY_FAILURE;
    }

    unsigned char* footer = addr + length - FOOTER_SIZE;

    if (footer[2] != 0xff || footer[3] != 0xff) {
        LOGE("footer is wrong\n");
        return VERIFY_FAILURE;
    }

    size_t comment_size = footer[4] + (footer[5] << 8);
    size_t signature_start = footer[0] + (footer[1] << 8);
    LOGI("comment is %zu bytes; signature %zu bytes from end\n",
         comment_size, signature_start);

    if (signature_start <= FOOTER_SIZE) {
        LOGE("Signature start is in the footer");
        return VERIFY_FAILURE;
    }

#define EOCD_HEADER_SIZE 22

    // The end-of-central-directory record is 22 bytes plus any
    // comment length.
    size_t eocd_size = comment_size + EOCD_HEADER_SIZE;

    if (length < eocd_size) {
        LOGE("not big enough to contain EOCD\n");
        return VERIFY_FAILURE;
    }

    // Determine how much of the file is covered by the signature.
    // This is everything except the signature data and length, which
    // includes all of the EOCD except for the comment length field (2
    // bytes) and the comment data.
    size_t signed_len = length - eocd_size + EOCD_HEADER_SIZE - 2;

    unsigned char* eocd = addr + length - eocd_size;

    // If this is really is the EOCD record, it will begin with the
    // magic number $50 $4b $05 $06.
    if (eocd[0] != 0x50 || eocd[1] != 0x4b ||
        eocd[2] != 0x05 || eocd[3] != 0x06) {
        LOGE("signature length doesn't match EOCD marker\n");
        return VERIFY_FAILURE;
    }

    for (size_t i = 4; i < eocd_size-3; ++i) {
        if (eocd[i  ] == 0x50 && eocd[i+1] == 0x4b &&
            eocd[i+2] == 0x05 && eocd[i+3] == 0x06) {
            // if the sequence $50 $4b $05 $06 appears anywhere after
            // the real one, minzip will find the later (wrong) one,
            // which could be exploitable.  Fail verification if
            // this sequence occurs anywhere after the real one.
            LOGE("EOCD marker occurs after start of EOCD\n");
            return VERIFY_FAILURE;
        }
    }

    bool need_sha1 = false;
    bool need_sha256 = false;
    for (const auto& key : keys) {
        switch (key.hash_len) {
            case SHA_DIGEST_LENGTH: need_sha1 = true; break;
            case SHA256_DIGEST_LENGTH: need_sha256 = true; break;
        }
    }

    SHA_CTX sha1_ctx;
    SHA256_CTX sha256_ctx;
    SHA1_Init(&sha1_ctx);
    SHA256_Init(&sha256_ctx);

    double frac = -1.0;
    size_t so_far = 0;
    while (so_far < signed_len) {
        // On a Nexus 5X, experiment showed 16MiB beat 1MiB by 6% faster for a
        // 1196MiB full OTA and 60% for an 89MiB incremental OTA.
        // http://b/28135231.
        size_t size = std::min(signed_len - so_far, 16 * MiB);

        if (need_sha1) SHA1_Update(&sha1_ctx, addr + so_far, size);
        if (need_sha256) SHA256_Update(&sha256_ctx, addr + so_far, size);
        so_far += size;

        double f = so_far / (double)signed_len;
        if (f > frac + 0.02 || size == so_far) {
            //ui->SetProgress(f);
            frac = f;
        }
    }

    uint8_t sha1[SHA_DIGEST_LENGTH];
    SHA1_Final(sha1, &sha1_ctx);
    uint8_t sha256[SHA256_DIGEST_LENGTH];
    SHA256_Final(sha256, &sha256_ctx);

    uint8_t* sig_der = nullptr;
    size_t sig_der_length = 0;

    uint8_t* signature = eocd + eocd_size - signature_start;
    size_t signature_size = signature_start - FOOTER_SIZE;

    LOGI("signature (offset: 0x%zx, length: %zu): %s\n",
            length - signature_start, signature_size,
            print_hex(signature, signature_size).c_str());

    if (!read_pkcs7(signature, signature_size, &sig_der, &sig_der_length)) {
        LOGE("Could not find signature DER block\n");
        return VERIFY_FAILURE;
    }

    /*
     * Check to make sure at least one of the keys matches the signature. Since
     * any key can match, we need to try each before determining a verification
     * failure has happened.
     */
    size_t i = 0;
    for (const auto& key : keys) {
        const uint8_t* hash;
        int hash_nid;
        switch (key.hash_len) {
            case SHA_DIGEST_LENGTH:
                hash = sha1;
                hash_nid = NID_sha1;
                break;
            case SHA256_DIGEST_LENGTH:
                hash = sha256;
                hash_nid = NID_sha256;
                break;
            default:
                continue;
        }

        // The 6 bytes is the "(signature_start) $ff $ff (comment_size)" that
        // the signing tool appends after the signature itself.
        if (key.key_type == Certificate::KEY_TYPE_RSA) {
            if (!RSA_verify(hash_nid, hash, key.hash_len, sig_der,
                            sig_der_length, key.rsa.get())) {
                LOGI("failed to verify against RSA key %zu\n", i);
                continue;
            }

            LOGI("whole-file signature verified against RSA key %zu\n", i);
            free(sig_der);
            return VERIFY_SUCCESS;
        } else if (key.key_type == Certificate::KEY_TYPE_EC
                && key.hash_len == SHA256_DIGEST_LENGTH) {
            if (!ECDSA_verify(0, hash, key.hash_len, sig_der,
                              sig_der_length, key.ec.get())) {
                LOGI("failed to verify against EC key %zu\n", i);
                continue;
            }

            LOGI("whole-file signature verified against EC key %zu\n", i);
            free(sig_der);
            return VERIFY_SUCCESS;
        } else {
            LOGI("Unknown key type %d\n", key.key_type);
        }
<<<<<<< HEAD
		LOGI("i: %i, eocd_size: %i, RSANUMBYTES: %i\n", i, eocd_size, RSANUMBYTES);
=======
        i++;
    }

    if (need_sha1) {
        LOGI("SHA-1 digest: %s\n", print_hex(sha1, SHA_DIGEST_LENGTH).c_str());
    }
    if (need_sha256) {
        LOGI("SHA-256 digest: %s\n", print_hex(sha256, SHA256_DIGEST_LENGTH).c_str());
>>>>>>> 461ed46c
    }
    free(sig_der);
    LOGE("failed to verify whole-file signature\n");
    return VERIFY_FAILURE;
}

std::unique_ptr<RSA, RSADeleter> parse_rsa_key(FILE* file, uint32_t exponent) {
    // Read key length in words and n0inv. n0inv is a precomputed montgomery
    // parameter derived from the modulus and can be used to speed up
    // verification. n0inv is 32 bits wide here, assuming the verification logic
    // uses 32 bit arithmetic. However, BoringSSL may use a word size of 64 bits
    // internally, in which case we don't have a valid n0inv. Thus, we just
    // ignore the montgomery parameters and have BoringSSL recompute them
    // internally. If/When the speedup from using the montgomery parameters
    // becomes relevant, we can add more sophisticated code here to obtain a
    // 64-bit n0inv and initialize the montgomery parameters in the key object.
    uint32_t key_len_words = 0;
    uint32_t n0inv = 0;
    if (fscanf(file, " %i , 0x%x", &key_len_words, &n0inv) != 2) {
        return nullptr;
    }

    if (key_len_words > 8192 / 32) {
        LOGE("key length (%d) too large\n", key_len_words);
        return nullptr;
    }

    // Read the modulus.
    std::unique_ptr<uint32_t[]> modulus(new uint32_t[key_len_words]);
    if (fscanf(file, " , { %u", &modulus[0]) != 1) {
        return nullptr;
    }
    for (uint32_t i = 1; i < key_len_words; ++i) {
        if (fscanf(file, " , %u", &modulus[i]) != 1) {
            return nullptr;
        }
    }

    // Cconvert from little-endian array of little-endian words to big-endian
    // byte array suitable as input for BN_bin2bn.
    std::reverse((uint8_t*)modulus.get(),
                 (uint8_t*)(modulus.get() + key_len_words));

    // The next sequence of values is the montgomery parameter R^2. Since we
    // generally don't have a valid |n0inv|, we ignore this (see comment above).
    uint32_t rr_value;
    if (fscanf(file, " } , { %u", &rr_value) != 1) {
        return nullptr;
    }
    for (uint32_t i = 1; i < key_len_words; ++i) {
        if (fscanf(file, " , %u", &rr_value) != 1) {
            return nullptr;
        }
    }
    if (fscanf(file, " } } ") != 0) {
        return nullptr;
    }

    // Initialize the key.
    std::unique_ptr<RSA, RSADeleter> key(RSA_new());
    if (!key) {
      return nullptr;
    }

    key->n = BN_bin2bn((uint8_t*)modulus.get(),
                       key_len_words * sizeof(uint32_t), NULL);
    if (!key->n) {
      return nullptr;
    }

    key->e = BN_new();
    if (!key->e || !BN_set_word(key->e, exponent)) {
      return nullptr;
    }

    return key;
}

struct BNDeleter {
  void operator()(BIGNUM* bn) {
    BN_free(bn);
  }
};

std::unique_ptr<EC_KEY, ECKEYDeleter> parse_ec_key(FILE* file) {
    uint32_t key_len_bytes = 0;
    if (fscanf(file, " %i", &key_len_bytes) != 1) {
        return nullptr;
    }

    std::unique_ptr<EC_GROUP, void (*)(EC_GROUP*)> group(
        EC_GROUP_new_by_curve_name(NID_X9_62_prime256v1), EC_GROUP_free);
    if (!group) {
        return nullptr;
    }

    // Verify that |key_len| matches the group order.
    if (key_len_bytes != BN_num_bytes(EC_GROUP_get0_order(group.get()))) {
        return nullptr;
    }

    // Read the public key coordinates. Note that the byte order in the file is
    // little-endian, so we convert to big-endian here.
    std::unique_ptr<uint8_t[]> bytes(new uint8_t[key_len_bytes]);
    std::unique_ptr<BIGNUM, BNDeleter> point[2];
    for (int i = 0; i < 2; ++i) {
        unsigned int byte = 0;
        if (fscanf(file, " , { %u", &byte) != 1) {
            return nullptr;
        }
        bytes[key_len_bytes - 1] = byte;

        for (size_t i = 1; i < key_len_bytes; ++i) {
            if (fscanf(file, " , %u", &byte) != 1) {
                return nullptr;
            }
            bytes[key_len_bytes - i - 1] = byte;
        }

        point[i].reset(BN_bin2bn(bytes.get(), key_len_bytes, nullptr));
        if (!point[i]) {
            return nullptr;
        }

        if (fscanf(file, " }") != 0) {
            return nullptr;
        }
    }

    if (fscanf(file, " } ") != 0) {
        return nullptr;
    }

    // Create and initialize the key.
    std::unique_ptr<EC_KEY, ECKEYDeleter> key(EC_KEY_new());
    if (!key || !EC_KEY_set_group(key.get(), group.get()) ||
        !EC_KEY_set_public_key_affine_coordinates(key.get(), point[0].get(),
                                                  point[1].get())) {
        return nullptr;
    }

    return key;
}

// Reads a file containing one or more public keys as produced by
// DumpPublicKey:  this is an RSAPublicKey struct as it would appear
// as a C source literal, eg:
//
//  "{64,0xc926ad21,{1795090719,...,-695002876},{-857949815,...,1175080310}}"
//
// For key versions newer than the original 2048-bit e=3 keys
// supported by Android, the string is preceded by a version
// identifier, eg:
//
//  "v2 {64,0xc926ad21,{1795090719,...,-695002876},{-857949815,...,1175080310}}"
//
// (Note that the braces and commas in this example are actual
// characters the parser expects to find in the file; the ellipses
// indicate more numbers omitted from this example.)
//
// The file may contain multiple keys in this format, separated by
// commas.  The last key must not be followed by a comma.
//
// A Certificate is a pair of an RSAPublicKey and a particular hash
// (we support SHA-1 and SHA-256; we store the hash length to signify
// which is being used).  The hash used is implied by the version number.
//
//       1: 2048-bit RSA key with e=3 and SHA-1 hash
//       2: 2048-bit RSA key with e=65537 and SHA-1 hash
//       3: 2048-bit RSA key with e=3 and SHA-256 hash
//       4: 2048-bit RSA key with e=65537 and SHA-256 hash
//       5: 256-bit EC key using the NIST P-256 curve parameters and SHA-256 hash
//
// Returns true on success, and appends the found keys (at least one) to certs.
// Otherwise returns false if the file failed to parse, or if it contains zero
// keys. The contents in certs would be unspecified on failure.
bool load_keys(const char* filename, std::vector<Certificate>& certs) {
    std::unique_ptr<FILE, decltype(&fclose)> f(fopen(filename, "r"), fclose);
    if (!f) {
        LOGE("opening %s: %s\n", filename, strerror(errno));
        return false;
    }

    while (true) {
        certs.emplace_back(0, Certificate::KEY_TYPE_RSA, nullptr, nullptr);
        Certificate& cert = certs.back();
        uint32_t exponent = 0;

        char start_char;
        if (fscanf(f.get(), " %c", &start_char) != 1) return false;
        if (start_char == '{') {
            // a version 1 key has no version specifier.
            cert.key_type = Certificate::KEY_TYPE_RSA;
            exponent = 3;
            cert.hash_len = SHA_DIGEST_LENGTH;
        } else if (start_char == 'v') {
            int version;
            if (fscanf(f.get(), "%d {", &version) != 1) return false;
            switch (version) {
                case 2:
                    cert.key_type = Certificate::KEY_TYPE_RSA;
                    exponent = 65537;
                    cert.hash_len = SHA_DIGEST_LENGTH;
                    break;
                case 3:
                    cert.key_type = Certificate::KEY_TYPE_RSA;
                    exponent = 3;
                    cert.hash_len = SHA256_DIGEST_LENGTH;
                    break;
                case 4:
                    cert.key_type = Certificate::KEY_TYPE_RSA;
                    exponent = 65537;
                    cert.hash_len = SHA256_DIGEST_LENGTH;
                    break;
                case 5:
                    cert.key_type = Certificate::KEY_TYPE_EC;
                    cert.hash_len = SHA256_DIGEST_LENGTH;
                    break;
                default:
                    return false;
            }
        }

        if (cert.key_type == Certificate::KEY_TYPE_RSA) {
            cert.rsa = parse_rsa_key(f.get(), exponent);
            if (!cert.rsa) {
              return false;
            }

            LOGI("read key e=%d hash=%d\n", exponent, cert.hash_len);
        } else if (cert.key_type == Certificate::KEY_TYPE_EC) {
            cert.ec = parse_ec_key(f.get());
            if (!cert.ec) {
              return false;
            }
        } else {
            LOGE("Unknown key type %d\n", cert.key_type);
            return false;
        }

        // if the line ends in a comma, this file has more keys.
        int ch = fgetc(f.get());
        if (ch == ',') {
            // more keys to come.
            continue;
        } else if (ch == EOF) {
            break;
        } else {
            LOGE("unexpected character between keys\n");
            return false;
        }
    }

    return true;
}<|MERGE_RESOLUTION|>--- conflicted
+++ resolved
@@ -19,11 +19,6 @@
 #include <stdio.h>
 #include <string.h>
 
-<<<<<<< HEAD
-//extern RecoveryUI* ui;
-
-#define PUBLIC_KEYS_FILE "/res/keys"
-=======
 #include <algorithm>
 #include <memory>
 
@@ -36,8 +31,9 @@
 #include "ui.h"
 #include "verifier.h"
 
-extern RecoveryUI* ui;
->>>>>>> 461ed46c
+//extern RecoveryUI* ui;
+
+#define PUBLIC_KEYS_FILE "/res/keys"
 
 static constexpr size_t MiB = 1024 * 1024;
 
@@ -119,23 +115,16 @@
 //
 // Return VERIFY_SUCCESS, VERIFY_FAILURE (if any error is encountered
 // or no key matches the signature).
-<<<<<<< HEAD
+
 int verify_file(unsigned char* addr, size_t length) {
     //ui->SetProgress(0.0);
 
-    int numKeys;
-    Certificate* pKeys = load_keys(PUBLIC_KEYS_FILE, &numKeys);
-    if (pKeys == NULL) {
+    std::vector<Certificate> keys;
+    if (!load_keys(PUBLIC_KEYS_FILE, keys)) {
         LOGE("Failed to load keys\n");
         return INSTALL_CORRUPT;
     }
-    LOGI("%d key(s) loaded from %s\n", numKeys, PUBLIC_KEYS_FILE);
-=======
-
-int verify_file(unsigned char* addr, size_t length,
-                const std::vector<Certificate>& keys) {
-    ui->SetProgress(0.0);
->>>>>>> 461ed46c
+    LOGI("%d key(s) loaded from %s\n", keys.size(), PUBLIC_KEYS_FILE);
 
     // An archive with a whole-file signature will end in six bytes:
     //
@@ -310,9 +299,6 @@
         } else {
             LOGI("Unknown key type %d\n", key.key_type);
         }
-<<<<<<< HEAD
-		LOGI("i: %i, eocd_size: %i, RSANUMBYTES: %i\n", i, eocd_size, RSANUMBYTES);
-=======
         i++;
     }
 
@@ -321,7 +307,6 @@
     }
     if (need_sha256) {
         LOGI("SHA-256 digest: %s\n", print_hex(sha256, SHA256_DIGEST_LENGTH).c_str());
->>>>>>> 461ed46c
     }
     free(sig_der);
     LOGE("failed to verify whole-file signature\n");
