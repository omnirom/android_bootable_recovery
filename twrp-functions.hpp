--- conflicted
+++ resolved
@@ -34,20 +34,18 @@
 	rb_download,
 } RebootCommand;
 
-<<<<<<< HEAD
-#ifdef TARGET_RECOVERY_IS_MULTIROM
-#ifdef HAVE_SELINUX
-struct selabel_handle;
-#endif
-#endif //TARGET_RECOVERY_IS_MULTIROM
-=======
 enum Archive_Type {
 	UNCOMPRESSED = 0,
 	COMPRESSED,
 	ENCRYPTED,
 	COMPRESSED_ENCRYPTED
 };
->>>>>>> c45b2d59
+
+#ifdef TARGET_RECOVERY_IS_MULTIROM
+#ifdef HAVE_SELINUX
+struct selabel_handle;
+#endif
+#endif //TARGET_RECOVERY_IS_MULTIROM
 
 // Partition class
 class TWFunc
