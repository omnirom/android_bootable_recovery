--- conflicted
+++ resolved
@@ -34,11 +34,7 @@
 #include "bootloader.h"
 #include "common.h"
 #include "cutils/properties.h"
-#ifdef ANDROID_RB_RESTART
 #include "cutils/android_reboot.h"
-#else
-#include <sys/reboot.h>
-#endif
 #include "install.h"
 #include "minui/minui.h"
 #include "minzip/DirUtil.h"
@@ -53,19 +49,7 @@
 #include "fuse_sdcard_provider.h"
 }
 
-extern "C" {
-#include "data.h"
-#include "gui/gui.h"
-}
-#include "partitions.hpp"
-#include "variables.h"
-#include "openrecoveryscript.hpp"
-#include "twrp-functions.hpp"
-
-TWPartitionManager PartitionManager;
-
 struct selabel_handle *sehandle;
-
 
 static const struct option OPTIONS[] = {
   { "send_intent", required_argument, NULL, 's' },
@@ -100,8 +84,6 @@
 
 // Number of lines per page when displaying a file on screen
 #define LINES_PER_PAGE 30
-
-#define KEEP_LOG_COUNT 10
 
 RecoveryUI* ui = NULL;
 char* locale = NULL;
@@ -322,7 +304,7 @@
 }
 
 // How much of the temp log we have copied to the copy in cache.
-//static long tmplog_offset = 0;
+static long tmplog_offset = 0;
 
 static void
 copy_log_file(const char* source, const char* destination, int append) {
@@ -746,21 +728,11 @@
     }
     char line[1024];
     int ct = 0;
-<<<<<<< HEAD
-=======
     int key = 0;
->>>>>>> 84e03235
     redirect_stdio("/dev/null");
     while(fgets(line, sizeof(line), fp) != NULL) {
         ui->Print("%s", line);
         ct++;
-<<<<<<< HEAD
-        if (ct % 30 == 0) {
-            // give the user time to glance at the entries
-            ui->WaitKey();
-        }
-    }
-=======
         if (ct % LINES_PER_PAGE == 0) {
             // give the user time to glance at the entries
             key = ui->WaitKey();
@@ -796,28 +768,18 @@
         ui->WaitKey();
     }
 
->>>>>>> 84e03235
     redirect_stdio(TEMPORARY_LOG_FILE);
     fclose(fp);
 }
 
 static void choose_recovery_file(Device* device) {
-<<<<<<< HEAD
-    int i;
-=======
     unsigned int i;
     unsigned int n;
->>>>>>> 84e03235
     static const char** title_headers = NULL;
     char *filename;
     const char* headers[] = { "Select file to view",
                               "",
                               NULL };
-<<<<<<< HEAD
-    char* entries[KEEP_LOG_COUNT + 2];
-    memset(entries, 0, sizeof(entries));
-
-=======
     // "Go back" + LAST_KMSG_FILE + KEEP_LOG_COUNT + terminating NULL entry
     char* entries[KEEP_LOG_COUNT + 3];
     memset(entries, 0, sizeof(entries));
@@ -831,7 +793,6 @@
     }
 
     // Add LAST_LOG_FILE + LAST_LOG_FILE.x
->>>>>>> 84e03235
     for (i = 0; i < KEEP_LOG_COUNT; i++) {
         char *filename;
         if (asprintf(&filename, (i==0) ? LAST_LOG_FILE : (LAST_LOG_FILE ".%d"), i) == -1) {
@@ -840,22 +801,12 @@
         }
         if ((ensure_path_mounted(filename) != 0) || (access(filename, R_OK) == -1)) {
             free(filename);
-<<<<<<< HEAD
-            entries[i+1] = NULL;
-            break;
-        }
-        entries[i+1] = filename;
-    }
-
-    entries[0] = strdup("Go back");
-=======
             entries[n++] = NULL;
             break;
         }
         entries[n++] = filename;
     }
 
->>>>>>> 84e03235
     title_headers = prepend_title((const char**)headers);
 
     while(1) {
@@ -864,11 +815,7 @@
         file_to_ui(entries[chosen_item]);
     }
 
-<<<<<<< HEAD
-    for (i = 0; i < KEEP_LOG_COUNT + 1; i++) {
-=======
     for (i = 0; i < (sizeof(entries) / sizeof(*entries)); i++) {
->>>>>>> 84e03235
         free(entries[i]);
     }
 }
@@ -1034,10 +981,6 @@
 
 int
 main(int argc, char **argv) {
-    // Recovery needs to install world-readable files, so clear umask
-    // set by init
-    umask(0);
-
     time_t start = time(NULL);
 
     redirect_stdio(TEMPORARY_LOG_FILE);
@@ -1049,44 +992,15 @@
     // anything in the command file or bootloader control block; the
     // only way recovery should be run with this argument is when it
     // starts a copy of itself from the apply_from_adb() function.
-    if (argc == 3 && strcmp(argv[1], "--adbd") == 0) {
-        adb_main(argv[2]);
+    if (argc == 2 && strcmp(argv[1], "--adbd") == 0) {
+        adb_main();
         return 0;
     }
 
-<<<<<<< HEAD
-    printf("Starting TWRP %s on %s", TW_VERSION_STR, ctime(&start));
-
-    Device* device = make_device();
-    ui = device->GetUI();
-
-	//ui->Init();
-    //ui->SetBackground(RecoveryUI::NONE);
-    //load_volume_table();
-
-	// Load default values to set DataManager constants and handle ifdefs
-	DataManager_LoadDefaults();
-	printf("Starting the UI...");
-	gui_init();
-	printf("=> Linking mtab\n");
-	symlink("/proc/mounts", "/etc/mtab");
-	printf("=> Processing recovery.fstab\n");
-	if (!PartitionManager.Process_Fstab("/etc/recovery.fstab", 1)) {
-		LOGE("Failing out of recovery due to problem with recovery.fstab.\n");
-		//return -1;
-	}
-	PartitionManager.Output_Partition_Logging();
-	// Load up all the resources
-	gui_loadResources();
-
-	PartitionManager.Mount_By_Path("/cache", true);
+    printf("Starting recovery (pid %d) on %s", getpid(), ctime(&start));
 
     load_volume_table();
     ensure_path_mounted(LAST_LOG_FILE);
-<<<<<<< HEAD
-
-=======
->>>>>>> 84e03235
     rotate_last_logs(KEEP_LOG_COUNT);
     get_args(&argc, &argv);
 
@@ -1094,7 +1008,6 @@
     const char *update_package = NULL;
     int wipe_data = 0, wipe_cache = 0, show_text = 0;
     bool just_exit = false;
-	bool perform_backup = false;
     bool shutdown_after = false;
 
     int arg;
@@ -1155,7 +1068,7 @@
         ui->Print("Warning: No file_contexts\n");
     }
 
-    //device->StartRecovery();
+    device->StartRecovery();
 
     printf("Command:");
     for (arg = 0; arg < argc; arg++) {
@@ -1183,52 +1096,15 @@
     property_get("ro.build.display.id", recovery_version, "");
     printf("\n");
 
-	// Check for and run startup script if script exists
-	TWFunc::check_and_run_script("/sbin/runatboot.sh", "boot");
-	TWFunc::check_and_run_script("/sbin/postrecoveryboot.sh", "boot");
-
-#ifdef TW_INCLUDE_INJECTTWRP
-	// Back up TWRP Ramdisk if needed:
-	TWPartition* Boot = PartitionManager.Find_Partition_By_Path("/boot");
-	LOGI("Backing up TWRP ramdisk...\n");
-	if (Boot == NULL || Boot->Current_File_System != "emmc")
-		TWFunc::Exec_Cmd("injecttwrp --backup /tmp/backup_recovery_ramdisk.img");
-	else {
-		string injectcmd = "injecttwrp --backup /tmp/backup_recovery_ramdisk.img bd=" + Boot->Actual_Block_Device;
-		TWFunc::Exec_Cmd(injectcmd);
-	}
-	LOGI("Backup of TWRP ramdisk done.\n");
-#endif
-
     int status = INSTALL_SUCCESS;
-	string ORSCommand;
-
-	if (perform_backup) {
-		char empt[50];
-		gui_console_only();
-		strcpy(empt, "(Current Date)");
-		DataManager_SetStrValue(TW_BACKUP_NAME, empt);
-		if (!OpenRecoveryScript::Insert_ORS_Command("backup BSDCAE\n"))
-			status = INSTALL_ERROR;
-	}
-	if (status == INSTALL_SUCCESS) { // Prevent other actions if backup failed
+
     if (update_package != NULL) {
-		ORSCommand = "install ";
-		ORSCommand += update_package;
-		ORSCommand += "\n";
-
-		if (OpenRecoveryScript::Insert_ORS_Command(ORSCommand))
-			status = INSTALL_SUCCESS;
-		else
-			status = INSTALL_ERROR;
-		/*
         status = install_package(update_package, &wipe_cache, TEMPORARY_INSTALL_FILE, true);
         if (status == INSTALL_SUCCESS && wipe_cache) {
             if (erase_volume("/cache")) {
                 LOGE("Cache wipe (requested by package) failed.");
             }
         }
-
         if (status != INSTALL_SUCCESS) {
             ui->Print("Installation aborted.\n");
 
@@ -1242,66 +1118,18 @@
             }
         }
     } else if (wipe_data) {
-		if (!OpenRecoveryScript::Insert_ORS_Command("wipe data\n"))
-			status = INSTALL_ERROR;
-		/*
         if (device->WipeData()) status = INSTALL_ERROR;
         if (erase_volume("/data")) status = INSTALL_ERROR;
         if (wipe_cache && erase_volume("/cache")) status = INSTALL_ERROR;
         if (erase_persistent_partition() == -1 ) status = INSTALL_ERROR;
-		*/
         if (status != INSTALL_SUCCESS) ui->Print("Data wipe failed.\n");
     } else if (wipe_cache) {
-        if (!OpenRecoveryScript::Insert_ORS_Command("wipe cache\n"))
-			status = INSTALL_ERROR;
+        if (wipe_cache && erase_volume("/cache")) status = INSTALL_ERROR;
         if (status != INSTALL_SUCCESS) ui->Print("Cache wipe failed.\n");
     } else if (!just_exit) {
         status = INSTALL_NONE;  // No command specified
         ui->SetBackground(RecoveryUI::NO_COMMAND);
     }
-	}
-
-	finish_recovery(NULL);
-	// Offer to decrypt if the device is encrypted
-	if (DataManager_GetIntValue(TW_IS_ENCRYPTED) != 0) {
-		LOGI("Is encrypted, do decrypt page first\n");
-		if (gui_startPage("decrypt") != 0) {
-			LOGE("Failed to start decrypt GUI page.\n");
-		}
-	}
-
-	// Read the settings file
-	DataManager_ReadSettingsFile();
-	// Run any outstanding OpenRecoveryScript
-	if (DataManager_GetIntValue(TW_IS_ENCRYPTED) == 0 && (TWFunc::Path_Exists(SCRIPT_FILE_TMP) || TWFunc::Path_Exists(SCRIPT_FILE_CACHE))) {
-		OpenRecoveryScript::Run_OpenRecoveryScript();
-	}
-	// Launch the main GUI
-	gui_start();
-
-	// Check for su to see if the device is rooted or not
-	if (PartitionManager.Mount_By_Path("/system", false)) {
-		// Disable flashing of stock recovery
-		if (TWFunc::Path_Exists("/system/recovery-from-boot.p") && TWFunc::Path_Exists("/system/etc/install-recovery.sh")) {
-			rename("/system/recovery-from-boot.p", "/system/recovery-from-boot.bak");
-			ui_print("Renamed stock recovery file in /system to prevent\nthe stock ROM from replacing TWRP.\n");
-		}
-		if (TWFunc::Path_Exists("/supersu/su") && !TWFunc::Path_Exists("/system/bin/su") && !TWFunc::Path_Exists("/system/xbin/su") && !TWFunc::Path_Exists("/system/bin/.ext/.su")) {
-			// Device doesn't have su installed
-			DataManager_SetIntValue("tw_busy", 1);
-			if (gui_startPage("installsu") != 0) {
-				LOGE("Failed to start decrypt GUI page.\n");
-			}
-		} else if (TWFunc::Check_su_Perms() > 0) {
-			// su perms are set incorrectly
-			DataManager_SetIntValue("tw_busy", 1);
-			if (gui_startPage("fixsu") != 0) {
-				LOGE("Failed to start decrypt GUI page.\n");
-			}
-		}
-		sync();
-		PartitionManager.UnMount_By_Path("/system", false);
-	}
 
     if (status == INSTALL_ERROR || status == INSTALL_CORRUPT) {
         copy_logs();
@@ -1315,27 +1143,6 @@
 
     // Save logs and clean up before rebooting or shutting down.
     finish_recovery(send_intent);
-    ui->Print("Rebooting...\n");
-	char backup_arg_char[50];
-	strcpy(backup_arg_char, DataManager_GetStrValue("tw_reboot_arg"));
-	string backup_arg = backup_arg_char;
-	if (backup_arg == "recovery")
-		TWFunc::tw_reboot(rb_recovery);
-	else if (backup_arg == "poweroff")
-		TWFunc::tw_reboot(rb_poweroff);
-	else if (backup_arg == "bootloader")
-		TWFunc::tw_reboot(rb_bootloader);
-	else if (backup_arg == "download")
-		TWFunc::tw_reboot(rb_download);
-	else
-		TWFunc::tw_reboot(rb_system);
-
-#ifdef ANDROID_RB_RESTART
-    android_reboot(ANDROID_RB_RESTART, 0, 0);
-#else
-	reboot(RB_AUTOBOOT);
-#endif
-    property_set(ANDROID_RB_PROPERTY, "reboot,");
 
     switch (after) {
         case Device::SHUTDOWN:
