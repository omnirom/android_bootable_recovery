--- conflicted
+++ resolved
@@ -79,21 +79,10 @@
 class TWPartition
 {
 public:
-<<<<<<< HEAD
-	enum Backup_Method_enum {
-		NONE = 0,
-		FILES = 1,
-		DD = 2,
-		FLASH_UTILS = 3,
-	};
-
-public:
 #ifdef TARGET_RECOVERY_IS_MULTIROM
 	TWPartition(const char *fstab_line = NULL);
 	TWPartition(const TWPartition& p);
 #else
-=======
->>>>>>> c45b2d59
 	TWPartition();
 #endif //TARGET_RECOVERY_IS_MULTIROM
 	virtual ~TWPartition();
@@ -334,8 +323,6 @@
 	bool Add_MTP_Storage(unsigned int Storage_ID);                            // Adds or removes an MTP Storage partition
 	bool Remove_MTP_Storage(string Mount_Point);                              // Adds or removes an MTP Storage partition
 	bool Remove_MTP_Storage(unsigned int Storage_ID);                         // Adds or removes an MTP Storage partition
-<<<<<<< HEAD
-	bool Flash_Image(string Filename);                                        // Flashes an image to a selected partition from the partition list
 #ifdef TARGET_RECOVERY_IS_MULTIROM
 	void Update_Storage_Sizes();
 
@@ -348,8 +335,6 @@
 	bool Update_tw_multirom_variables(std::string loc);
 	bool Has_Extra_Contexts() const { return !Contexts.empty(); }
 #endif //TARGET_RECOVERY_IS_MULTIROM
-=======
->>>>>>> c45b2d59
 	void Translate_Partition(const char* path, const char* resource_name, const char* default_value);
 	void Translate_Partition(const char* path, const char* resource_name, const char* default_value, const char* storage_resource_name, const char* storage_default_value);
 	void Translate_Partition_Display_Names();                                 // Updates display names based on translations
