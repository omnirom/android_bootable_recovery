/*
 * Copyright (C) 2007 The Android Open Source Project
 *
 * Licensed under the Apache License, Version 2.0 (the "License");
 * you may not use this file except in compliance with the License.
 * You may obtain a copy of the License at
 *
 *      http://www.apache.org/licenses/LICENSE-2.0
 *
 * Unless required by applicable law or agreed to in writing, software
 * distributed under the License is distributed on an "AS IS" BASIS,
 * WITHOUT WARRANTIES OR CONDITIONS OF ANY KIND, either express or implied.
 * See the License for the specific language governing permissions and
 * limitations under the License.
 */

#ifndef _VARIABLES_HEADER_
#define _VARIABLES_HEADER_

<<<<<<< HEAD
#define TW_VERSION_STR              "3.0.0-2"
=======
#define TW_VERSION_STR              "3.0.1-0"
>>>>>>> f177066d

#define TW_USE_COMPRESSION_VAR      "tw_use_compression"
#define TW_FILENAME                 "tw_filename"
#define TW_ZIP_INDEX                "tw_zip_index"
#define TW_ZIP_QUEUE_COUNT       "tw_zip_queue_count"

#define MAX_BACKUP_NAME_LEN 64
#define TW_BACKUP_TEXT              "tw_backup_text"
#define TW_BACKUP_NAME		        "tw_backup_name"
#define TW_BACKUP_SYSTEM_VAR        "tw_backup_system"
#define TW_BACKUP_DATA_VAR          "tw_backup_data"
#define TW_BACKUP_BOOT_VAR          "tw_backup_boot"
#define TW_BACKUP_RECOVERY_VAR      "tw_backup_recovery"
#define TW_BACKUP_CACHE_VAR         "tw_backup_cache"
#define TW_BACKUP_ANDSEC_VAR        "tw_backup_andsec"
#define TW_BACKUP_SDEXT_VAR         "tw_backup_sdext"
#define TW_BACKUP_AVG_IMG_RATE      "tw_backup_avg_img_rate"
#define TW_BACKUP_AVG_FILE_RATE     "tw_backup_avg_file_rate"
#define TW_BACKUP_AVG_FILE_COMP_RATE    "tw_backup_avg_file_comp_rate"
#define TW_BACKUP_SYSTEM_SIZE       "tw_backup_system_size"
#define TW_BACKUP_DATA_SIZE         "tw_backup_data_size"
#define TW_BACKUP_BOOT_SIZE         "tw_backup_boot_size"
#define TW_BACKUP_RECOVERY_SIZE     "tw_backup_recovery_size"
#define TW_BACKUP_CACHE_SIZE        "tw_backup_cache_size"
#define TW_BACKUP_ANDSEC_SIZE       "tw_backup_andsec_size"
#define TW_BACKUP_SDEXT_SIZE        "tw_backup_sdext_size"
#define TW_STORAGE_FREE_SIZE        "tw_storage_free_size"
#define TW_GENERATE_MD5_TEXT        "tw_generate_md5_text"

#define TW_RESTORE_TEXT             "tw_restore_text"
#define TW_RESTORE_SYSTEM_VAR       "tw_restore_system"
#define TW_RESTORE_DATA_VAR         "tw_restore_data"
#define TW_RESTORE_BOOT_VAR         "tw_restore_boot"
#define TW_RESTORE_RECOVERY_VAR     "tw_restore_recovery"
#define TW_RESTORE_CACHE_VAR        "tw_restore_cache"
#define TW_RESTORE_ANDSEC_VAR       "tw_restore_andsec"
#define TW_RESTORE_SDEXT_VAR        "tw_restore_sdext"
#define TW_RESTORE_AVG_IMG_RATE     "tw_restore_avg_img_rate"
#define TW_RESTORE_AVG_FILE_RATE    "tw_restore_avg_file_rate"
#define TW_RESTORE_AVG_FILE_COMP_RATE    "tw_restore_avg_file_comp_rate"
#define TW_RESTORE_FILE_DATE        "tw_restore_file_date"
#define TW_VERIFY_MD5_TEXT          "tw_verify_md5_text"
#define TW_UPDATE_SYSTEM_DETAILS_TEXT "tw_update_system_details_text"

#define TW_VERSION_VAR              "tw_version"
#define TW_GUI_SORT_ORDER           "tw_gui_sort_order"
#define TW_ZIP_LOCATION_VAR         "tw_zip_location"
#define TW_ZIP_INTERNAL_VAR         "tw_zip_internal"
#define TW_ZIP_EXTERNAL_VAR         "tw_zip_external"
#define TW_FORCE_MD5_CHECK_VAR      "tw_force_md5_check"
#define TW_SKIP_MD5_CHECK_VAR       "tw_skip_md5_check"
#define TW_SKIP_MD5_GENERATE_VAR    "tw_skip_md5_generate"
#define TW_SIGNED_ZIP_VERIFY_VAR    "tw_signed_zip_verify"
#define TW_REBOOT_AFTER_FLASH_VAR   "tw_reboot_after_flash_option"
#define TW_TIME_ZONE_VAR            "tw_time_zone"
#define TW_RM_RF_VAR                "tw_rm_rf"

#define TW_BACKUPS_FOLDER_VAR       "tw_backups_folder"

#define TW_SP1_PARTITION_NAME_VAR   "tw_sp1_name"
#define TW_SP2_PARTITION_NAME_VAR   "tw_sp2_name"
#define TW_SP3_PARTITION_NAME_VAR   "tw_sp3_name"

#define TW_SDEXT_SIZE               "tw_sdext_size"
#define TW_SWAP_SIZE                "tw_swap_size"
#define TW_SDPART_FILE_SYSTEM       "tw_sdpart_file_system"
#define TW_TIME_ZONE_GUISEL         "tw_time_zone_guisel"
#define TW_TIME_ZONE_GUIOFFSET      "tw_time_zone_guioffset"
#define TW_TIME_ZONE_GUIDST         "tw_time_zone_guidst"

#define TW_ACTION_BUSY              "tw_busy"

#define TW_ALLOW_PARTITION_SDCARD   "tw_allow_partition_sdcard"

#define TW_SCREEN_OFF               "tw_screen_off"

#define TW_REBOOT_SYSTEM            "tw_reboot_system"
#define TW_REBOOT_RECOVERY          "tw_reboot_recovery"
#define TW_REBOOT_POWEROFF          "tw_reboot_poweroff"
#define TW_REBOOT_BOOTLOADER        "tw_reboot_bootloader"

#define TW_USE_EXTERNAL_STORAGE     "tw_use_external_storage"
#define TW_HAS_INTERNAL             "tw_has_internal"
#define TW_INTERNAL_PATH            "tw_internal_path"         // /data/media or /internal
#define TW_INTERNAL_MOUNT           "tw_internal_mount"        // /data or /internal
#define TW_INTERNAL_LABEL           "tw_internal_label"        // data or internal
#define TW_HAS_EXTERNAL             "tw_has_external"
#define TW_EXTERNAL_PATH            "tw_external_path"         // /sdcard or /external/sdcard2
#define TW_EXTERNAL_MOUNT           "tw_external_mount"        // /sdcard or /external
#define TW_EXTERNAL_LABEL           "tw_external_label"        // sdcard or external

#define TW_HAS_DATA_MEDIA           "tw_has_data_media"

#define TW_HAS_BOOT_PARTITION       "tw_has_boot_partition"
#define TW_HAS_RECOVERY_PARTITION   "tw_has_recovery_partition"
#define TW_HAS_ANDROID_SECURE       "tw_has_android_secure"
#define TW_HAS_SDEXT_PARTITION      "tw_has_sdext_partition"
#define TW_HAS_USB_STORAGE          "tw_has_usb_storage"
#define TW_NO_BATTERY_PERCENT       "tw_no_battery_percent"
#define TW_POWER_BUTTON             "tw_power_button"
#define TW_SIMULATE_ACTIONS         "tw_simulate_actions"
#define TW_SIMULATE_FAIL            "tw_simulate_fail"
#define TW_DONT_UNMOUNT_SYSTEM      "tw_dont_unmount_system"
// #define TW_ALWAYS_RMRF              "tw_always_rmrf"

#define TW_SHOW_DUMLOCK             "tw_show_dumlock"
#define TW_HAS_INJECTTWRP           "tw_has_injecttwrp"
#define TW_INJECT_AFTER_ZIP         "tw_inject_after_zip"
#define TW_HAS_DATADATA             "tw_has_datadata"
#define TW_FLASH_ZIP_IN_PLACE       "tw_flash_zip_in_place"
#define TW_MIN_SYSTEM_SIZE          "50" // minimum system size to allow a reboot
#define TW_MIN_SYSTEM_VAR           "tw_min_system"
#define TW_DOWNLOAD_MODE            "tw_download_mode"
#define TW_IS_ENCRYPTED             "tw_is_encrypted"
#define TW_IS_DECRYPTED             "tw_is_decrypted"
#define TW_CRYPTO_PWTYPE            "tw_crypto_pwtype"
#define TW_HAS_CRYPTO               "tw_has_crypto"
#define TW_CRYPTO_PASSWORD          "tw_crypto_password"
#define TW_SDEXT_DISABLE_EXT4       "tw_sdext_disable_ext4"
#define TW_MILITARY_TIME            "tw_military_time"

// Also used:
//   tw_boot_is_mountable
//   tw_system_is_mountable
//   tw_data_is_mountable
//   tw_cache_is_mountable
//   tw_sdcext_is_mountable
//   tw_sdcint_is_mountable
//   tw_sd-ext_is_mountable
//   tw_sp1_is_mountable
//   tw_sp2_is_mountable
//   tw_sp3_is_mountable

// Max archive size for tar backups before we split (1.5GB)
#define MAX_ARCHIVE_SIZE 1610612736LLU
//#define MAX_ARCHIVE_SIZE 52428800LLU // 50MB split for testing

#ifndef CUSTOM_LUN_FILE
#define CUSTOM_LUN_FILE "/sys/class/android_usb/android0/f_mass_storage/lun%d/file"
#endif

// For OpenRecoveryScript
#define SCRIPT_FILE_CACHE "/cache/recovery/openrecoveryscript"
#define SCRIPT_FILE_TMP "/tmp/openrecoveryscript"
#define TMP_LOG_FILE "/tmp/recovery.log"

// For MultiROM
#ifdef TARGET_RECOVERY_IS_MULTIROM
#define TW_MROM_REC_VERSION_VAR     "tw_mrom_rec_version"

#ifdef MR_REC_VERSION
#define TW_MROM_REC_VERSION_STR     MR_REC_VERSION
#endif

#define TW_ROTATION                 "tw_rotation"
#define TW_ENABLE_ROTATION          "tw_enable_rotation"
#define TW_AUTO_INJECT_MROM         "tw_auto_inject_mrom"
#define TW_ORS_IS_SECONDARY_ROM     "tw_ors_is_secondary_rom"

#define UBUNTU_COMMAND_FILE "/cache/recovery/ubuntu_command"
#endif //TARGET_RECOVERY_IS_MULTIROM

#endif  // _VARIABLES_HEADER_<|MERGE_RESOLUTION|>--- conflicted
+++ resolved
@@ -17,11 +17,7 @@
 #ifndef _VARIABLES_HEADER_
 #define _VARIABLES_HEADER_
 
-<<<<<<< HEAD
-#define TW_VERSION_STR              "3.0.0-2"
-=======
 #define TW_VERSION_STR              "3.0.1-0"
->>>>>>> f177066d
 
 #define TW_USE_COMPRESSION_VAR      "tw_use_compression"
 #define TW_FILENAME                 "tw_filename"
