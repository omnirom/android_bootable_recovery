--- conflicted
+++ resolved
@@ -181,13 +181,10 @@
 #ifdef TARGET_RECOVERY_IS_MULTIROM
 #define TW_MROM_REC_VERSION_VAR     "tw_mrom_rec_version"
 
-<<<<<<< HEAD
-=======
 #ifdef MR_REC_VERSION
 #define TW_MROM_REC_VERSION_STR     MR_REC_VERSION
 #endif
 
->>>>>>> c405f494
 #define TW_ROTATION                 "tw_rotation"
 #define TW_ENABLE_ROTATION          "tw_enable_rotation"
 #define TW_AUTO_INJECT_MROM         "tw_auto_inject_mrom"
