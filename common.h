/*
 * Copyright (C) 2007 The Android Open Source Project
 *
 * Licensed under the Apache License, Version 2.0 (the "License");
 * you may not use this file except in compliance with the License.
 * You may obtain a copy of the License at
 *
 *      http://www.apache.org/licenses/LICENSE-2.0
 *
 * Unless required by applicable law or agreed to in writing, software
 * distributed under the License is distributed on an "AS IS" BASIS,
 * WITHOUT WARRANTIES OR CONDITIONS OF ANY KIND, either express or implied.
 * See the License for the specific language governing permissions and
 * limitations under the License.
 */

#ifndef RECOVERY_COMMON_H
#define RECOVERY_COMMON_H

#include <stdio.h>
#include <stdarg.h>

<<<<<<< HEAD
#ifdef __cplusplus
extern "C" {
#endif

#define LOGE(...) fprintf(stdout, "E:" __VA_ARGS__)
#define LOGW(...) fprintf(stdout, "W:" __VA_ARGS__)
#define LOGI(...) fprintf(stdout, "I:" __VA_ARGS__)

#if 0
#define LOGV(...) fprintf(stdout, "V:" __VA_ARGS__)
#define LOGD(...) fprintf(stdout, "D:" __VA_ARGS__)
#else
#define LOGV(...) do {} while (0)
#define LOGD(...) do {} while (0)
#endif
=======
#include <string>
>>>>>>> 43348a62

#define STRINGIFY(x) #x
#define EXPAND(x) STRINGIFY(x)

class RecoveryUI;

extern RecoveryUI* ui;
extern bool modified_flash;
<<<<<<< HEAD
//typedef struct fstab_rec Volume;
=======

// The current stage, e.g. "1/2".
extern std::string stage;

// The reason argument provided in "--reason=".
extern const char* reason;
>>>>>>> 43348a62

// fopen a file, mounting volumes and making parent dirs as necessary.
FILE* fopen_path(const char *path, const char *mode);

void ui_print(const char* format, ...);

bool is_ro_debuggable();

<<<<<<< HEAD
#ifdef __cplusplus
}
#endif
=======
bool reboot(const std::string& command);
>>>>>>> 43348a62

#endif  // RECOVERY_COMMON_H<|MERGE_RESOLUTION|>--- conflicted
+++ resolved
@@ -19,8 +19,8 @@
 
 #include <stdio.h>
 #include <stdarg.h>
+#include <string>
 
-<<<<<<< HEAD
 #ifdef __cplusplus
 extern "C" {
 #endif
@@ -36,9 +36,6 @@
 #define LOGV(...) do {} while (0)
 #define LOGD(...) do {} while (0)
 #endif
-=======
-#include <string>
->>>>>>> 43348a62
 
 #define STRINGIFY(x) #x
 #define EXPAND(x) STRINGIFY(x)
@@ -47,30 +44,25 @@
 
 extern RecoveryUI* ui;
 extern bool modified_flash;
-<<<<<<< HEAD
 //typedef struct fstab_rec Volume;
-=======
 
 // The current stage, e.g. "1/2".
 extern std::string stage;
 
 // The reason argument provided in "--reason=".
 extern const char* reason;
->>>>>>> 43348a62
 
 // fopen a file, mounting volumes and making parent dirs as necessary.
 FILE* fopen_path(const char *path, const char *mode);
 
 void ui_print(const char* format, ...);
 
-bool is_ro_debuggable();
+static bool is_ro_debuggable();
 
-<<<<<<< HEAD
 #ifdef __cplusplus
 }
 #endif
-=======
+
 bool reboot(const std::string& command);
->>>>>>> 43348a62
 
 #endif  // RECOVERY_COMMON_H