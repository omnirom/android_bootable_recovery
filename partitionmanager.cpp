/*
	Copyright 2014 TeamWin
	This file is part of TWRP/TeamWin Recovery Project.

	TWRP is free software: you can redistribute it and/or modify
	it under the terms of the GNU General Public License as published by
	the Free Software Foundation, either version 3 of the License, or
	(at your option) any later version.

	TWRP is distributed in the hope that it will be useful,
	but WITHOUT ANY WARRANTY; without even the implied warranty of
	MERCHANTABILITY or FITNESS FOR A PARTICULAR PURPOSE.  See the
	GNU General Public License for more details.

	You should have received a copy of the GNU General Public License
	along with TWRP.  If not, see <http://www.gnu.org/licenses/>.
*/

#include <stdio.h>
#include <stdlib.h>
#include <string.h>
#include <sys/stat.h>
#include <sys/vfs.h>
#include <unistd.h>
#include <vector>
#include <dirent.h>
#include <time.h>
#include <errno.h>
#include <fcntl.h>
#include <iostream>
#include <iomanip>
#include <sys/wait.h>
#include <linux/fs.h>
#include <sys/mount.h>
#include "variables.h"
#include "twcommon.h"
#include "partitions.hpp"
#include "data.hpp"
#include "twrp-functions.hpp"
#include "fixContexts.hpp"
#include "twrpDigest.hpp"
#include "twrpDU.hpp"
#include "set_metadata.h"
#include "tw_atomic.hpp"
#include "gui/gui.hpp"

#ifdef TW_HAS_MTP
#include "mtp/mtp_MtpServer.hpp"
#include "mtp/twrpMtp.hpp"
#include "mtp/MtpMessage.hpp"
#endif

extern "C" {
	#include "cutils/properties.h"
	#include "gui/gui.h"
}

#ifdef TW_INCLUDE_CRYPTO
	#include "crypto/lollipop/cryptfs.h"
	#include "gui/rapidxml.hpp"
	#include "gui/pages.hpp"
#endif

extern bool datamedia;

TWPartitionManager::TWPartitionManager(void) {
	mtp_was_enabled = false;
	mtp_write_fd = -1;
	stop_backup.set_value(0);
	tar_fork_pid = 0;
}

int TWPartitionManager::Process_Fstab(string Fstab_Filename, bool Display_Error) {
	FILE *fstabFile;
	char fstab_line[MAX_FSTAB_LINE_LENGTH];
	TWPartition* settings_partition = NULL;
	TWPartition* andsec_partition = NULL;
	unsigned int storageid = 1 << 16;	// upper 16 bits are for physical storage device, we pretend to have only one

	fstabFile = fopen(Fstab_Filename.c_str(), "rt");
	if (fstabFile == NULL) {
		LOGERR("Critical Error: Unable to open fstab at '%s'.\n", Fstab_Filename.c_str());
		return false;
	}

	while (fgets(fstab_line, sizeof(fstab_line), fstabFile) != NULL) {
		if (fstab_line[0] != '/')
			continue;

		if (fstab_line[strlen(fstab_line) - 1] != '\n')
			fstab_line[strlen(fstab_line)] = '\n';
		TWPartition* partition = new TWPartition();
		string line = fstab_line;
		memset(fstab_line, 0, sizeof(fstab_line));

		if (partition->Process_Fstab_Line(line, Display_Error)) {
			if (partition->Is_Storage) {
				++storageid;
				partition->MTP_Storage_ID = storageid;
			}
			if (!settings_partition && partition->Is_Settings_Storage && partition->Is_Present) {
				settings_partition = partition;
			} else {
				partition->Is_Settings_Storage = false;
			}
			if (!andsec_partition && partition->Has_Android_Secure && partition->Is_Present) {
				andsec_partition = partition;
			} else {
				partition->Has_Android_Secure = false;
			}
			Partitions.push_back(partition);
		} else {
			delete partition;
		}
	}
	fclose(fstabFile);
	if (!datamedia && !settings_partition && Find_Partition_By_Path("/sdcard") == NULL && Find_Partition_By_Path("/internal_sd") == NULL && Find_Partition_By_Path("/internal_sdcard") == NULL && Find_Partition_By_Path("/emmc") == NULL) {
		// Attempt to automatically identify /data/media emulated storage devices
		TWPartition* Dat = Find_Partition_By_Path("/data");
		if (Dat) {
			LOGINFO("Using automatic handling for /data/media emulated storage device.\n");
			datamedia = true;
			Dat->Setup_Data_Media();
			settings_partition = Dat;
			// Since /data was not considered a storage partition earlier, we still need to assign an MTP ID
			++storageid;
			Dat->MTP_Storage_ID = storageid;
		}
	}
	if (!settings_partition) {
		std::vector<TWPartition*>::iterator iter;
		for (iter = Partitions.begin(); iter != Partitions.end(); iter++) {
			if ((*iter)->Is_Storage) {
				settings_partition = (*iter);
				break;
			}
		}
		if (!settings_partition)
			LOGERR("Unable to locate storage partition for storing settings file.\n");
	}
	if (!Write_Fstab()) {
		if (Display_Error)
			LOGERR("Error creating fstab\n");
		else
			LOGINFO("Error creating fstab\n");
	}

	if (andsec_partition) {
		Setup_Android_Secure_Location(andsec_partition);
	} else if (settings_partition) {
		Setup_Android_Secure_Location(settings_partition);
	}
	if (settings_partition) {
		Setup_Settings_Storage_Partition(settings_partition);
	}
#ifdef TW_INCLUDE_CRYPTO
	TWPartition* Decrypt_Data = Find_Partition_By_Path("/data");
	if (Decrypt_Data && Decrypt_Data->Is_Encrypted && !Decrypt_Data->Is_Decrypted) {
		int password_type = cryptfs_get_password_type();
		if (password_type == CRYPT_TYPE_DEFAULT) {
			LOGINFO("Device is encrypted with the default password, attempting to decrypt.\n");
			if (Decrypt_Device("default_password") == 0) {
				gui_msg("decrypt_success=Successfully decrypted with default password.");
				DataManager::SetValue(TW_IS_ENCRYPTED, 0);
			} else {
				gui_err("unable_to_decrypt=Unable to decrypt with default password.");
			}
		} else {
			DataManager::SetValue("TW_CRYPTO_TYPE", password_type);
		}
	}
	if (Decrypt_Data && (!Decrypt_Data->Is_Encrypted || Decrypt_Data->Is_Decrypted) && Decrypt_Data->Mount(false)) {
		Decrypt_Adopted();
	}
#endif
	Update_System_Details();
	UnMount_Main_Partitions();
	return true;
}

int TWPartitionManager::Write_Fstab(void) {
	FILE *fp;
	std::vector<TWPartition*>::iterator iter;
	string Line;

	fp = fopen("/etc/fstab", "w");
	if (fp == NULL) {
		LOGINFO("Can not open /etc/fstab.\n");
		return false;
	}
	for (iter = Partitions.begin(); iter != Partitions.end(); iter++) {
#ifdef TARGET_RECOVERY_IS_MULTIROM
		if (!(*iter)->Bind_Of.empty()) {
			Line = (*iter)->Primary_Block_Device + " " + (*iter)->Mount_Point + " bind bind\n";
			fputs(Line.c_str(), fp);
		} else
#endif //TARGET_RECOVERY_IS_MULTIROM
		if ((*iter)->Can_Be_Mounted) {
			Line = (*iter)->Actual_Block_Device + " " + (*iter)->Mount_Point + " " + (*iter)->Current_File_System + " rw 0 0\n";
			fputs(Line.c_str(), fp);
		}
		// Handle subpartition tracking
		if ((*iter)->Is_SubPartition) {
			TWPartition* ParentPartition = Find_Partition_By_Path((*iter)->SubPartition_Of);
			if (ParentPartition)
				ParentPartition->Has_SubPartition = true;
			else
				LOGERR("Unable to locate parent partition '%s' of '%s'\n", (*iter)->SubPartition_Of.c_str(), (*iter)->Mount_Point.c_str());
		}
	}
	fclose(fp);
	return true;
}

void TWPartitionManager::Setup_Settings_Storage_Partition(TWPartition* Part) {
	DataManager::SetValue("tw_settings_path", Part->Storage_Path);
	DataManager::SetValue("tw_storage_path", Part->Storage_Path);
	LOGINFO("Settings storage is '%s'\n", Part->Storage_Path.c_str());
}

void TWPartitionManager::Setup_Android_Secure_Location(TWPartition* Part) {
	if (Part->Has_Android_Secure)
		Part->Setup_AndSec();
	else if (!datamedia)
		Part->Setup_AndSec();
}

void TWPartitionManager::Output_Partition_Logging(void) {
	std::vector<TWPartition*>::iterator iter;

	printf("\n\nPartition Logs:\n");
	for (iter = Partitions.begin(); iter != Partitions.end(); iter++)
		Output_Partition((*iter));
}

void TWPartitionManager::Output_Partition(TWPartition* Part) {
	unsigned long long mb = 1048576;

	printf("%s | %s | Size: %iMB", Part->Mount_Point.c_str(), Part->Actual_Block_Device.c_str(), (int)(Part->Size / mb));
	if (Part->Can_Be_Mounted) {
		printf(" Used: %iMB Free: %iMB Backup Size: %iMB", (int)(Part->Used / mb), (int)(Part->Free / mb), (int)(Part->Backup_Size / mb));
	}
#ifdef TARGET_RECOVERY_IS_MULTIROM
	printf(" Raw size: %llu\n", Part->Size_Raw);
#endif //TARGET_RECOVERY_IS_MULTIROM
	printf("\n   Flags: ");
	if (Part->Can_Be_Mounted)
		printf("Can_Be_Mounted ");
	if (Part->Can_Be_Wiped)
		printf("Can_Be_Wiped ");
	if (Part->Use_Rm_Rf)
		printf("Use_Rm_Rf ");
	if (Part->Can_Be_Backed_Up)
		printf("Can_Be_Backed_Up ");
	if (Part->Wipe_During_Factory_Reset)
		printf("Wipe_During_Factory_Reset ");
	if (Part->Wipe_Available_in_GUI)
		printf("Wipe_Available_in_GUI ");
	if (Part->Is_SubPartition)
		printf("Is_SubPartition ");
	if (Part->Has_SubPartition)
		printf("Has_SubPartition ");
	if (Part->Removable)
		printf("Removable ");
	if (Part->Is_Present)
		printf("IsPresent ");
	if (Part->Can_Be_Encrypted)
		printf("Can_Be_Encrypted ");
	if (Part->Is_Encrypted)
		printf("Is_Encrypted ");
	if (Part->Is_Decrypted)
		printf("Is_Decrypted ");
	if (Part->Has_Data_Media)
		printf("Has_Data_Media ");
	if (Part->Can_Encrypt_Backup)
		printf("Can_Encrypt_Backup ");
	if (Part->Use_Userdata_Encryption)
		printf("Use_Userdata_Encryption ");
	if (Part->Has_Android_Secure)
		printf("Has_Android_Secure ");
	if (Part->Is_Storage)
		printf("Is_Storage ");
	if (Part->Is_Settings_Storage)
		printf("Is_Settings_Storage ");
	if (Part->Ignore_Blkid)
		printf("Ignore_Blkid ");
	if (Part->Retain_Layout_Version)
		printf("Retain_Layout_Version ");
	if (Part->Mount_To_Decrypt)
		printf("Mount_To_Decrypt ");
	if (Part->Can_Flash_Img)
		printf("Can_Flash_Img ");
	if (Part->Is_Adopted_Storage)
		printf("Is_Adopted_Storage ");
	printf("\n");
	if (!Part->SubPartition_Of.empty())
		printf("   SubPartition_Of: %s\n", Part->SubPartition_Of.c_str());
	if (!Part->Symlink_Path.empty())
		printf("   Symlink_Path: %s\n", Part->Symlink_Path.c_str());
	if (!Part->Symlink_Mount_Point.empty())
		printf("   Symlink_Mount_Point: %s\n", Part->Symlink_Mount_Point.c_str());
	if (!Part->Primary_Block_Device.empty())
		printf("   Primary_Block_Device: %s\n", Part->Primary_Block_Device.c_str());
	if (!Part->Alternate_Block_Device.empty())
		printf("   Alternate_Block_Device: %s\n", Part->Alternate_Block_Device.c_str());
	if (!Part->Decrypted_Block_Device.empty())
		printf("   Decrypted_Block_Device: %s\n", Part->Decrypted_Block_Device.c_str());
	if (!Part->Crypto_Key_Location.empty() && Part->Crypto_Key_Location != "footer")
		printf("   Crypto_Key_Location: %s\n", Part->Crypto_Key_Location.c_str());
	if (Part->Length != 0)
		printf("   Length: %i\n", Part->Length);
	if (!Part->Display_Name.empty())
		printf("   Display_Name: %s\n", Part->Display_Name.c_str());
	if (!Part->Storage_Name.empty())
		printf("   Storage_Name: %s\n", Part->Storage_Name.c_str());
	if (!Part->Backup_Path.empty())
		printf("   Backup_Path: %s\n", Part->Backup_Path.c_str());
	if (!Part->Backup_Name.empty())
		printf("   Backup_Name: %s\n", Part->Backup_Name.c_str());
	if (!Part->Backup_Display_Name.empty())
		printf("   Backup_Display_Name: %s\n", Part->Backup_Display_Name.c_str());
	if (!Part->Backup_FileName.empty())
		printf("   Backup_FileName: %s\n", Part->Backup_FileName.c_str());
	if (!Part->Storage_Path.empty())
		printf("   Storage_Path: %s\n", Part->Storage_Path.c_str());
	if (!Part->Current_File_System.empty())
		printf("   Current_File_System: %s\n", Part->Current_File_System.c_str());
	if (!Part->Fstab_File_System.empty())
		printf("   Fstab_File_System: %s\n", Part->Fstab_File_System.c_str());
	if (Part->Format_Block_Size != 0)
		printf("   Format_Block_Size: %lu\n", Part->Format_Block_Size);
	if (!Part->MTD_Name.empty())
		printf("   MTD_Name: %s\n", Part->MTD_Name.c_str());
#ifdef TARGET_RECOVERY_IS_MULTIROM
	if (!Part->Bind_Of.empty())
		printf("   Bind_Of: %s\n", Part->Bind_Of.c_str());
#endif //TARGET_RECOVERY_IS_MULTIROM
	string back_meth = Part->Backup_Method_By_Name();
	printf("   Backup_Method: %s\n", back_meth.c_str());
	if (Part->Mount_Flags || !Part->Mount_Options.empty())
		printf("   Mount_Flags=0x%8x, Mount_Options=%s\n", Part->Mount_Flags, Part->Mount_Options.c_str());
	if (Part->MTP_Storage_ID)
		printf("   MTP_Storage_ID: %i\n", Part->MTP_Storage_ID);
	printf("\n");
}

int TWPartitionManager::Mount_By_Path(string Path, bool Display_Error) {
	std::vector<TWPartition*>::iterator iter;
	int ret = false;
	bool found = false;
	string Local_Path = TWFunc::Get_Root_Path(Path);

	if (Local_Path == "/tmp" || Local_Path == "/")
		return true;

	// Iterate through all partitions
	for (iter = Partitions.begin(); iter != Partitions.end(); iter++) {
		if ((*iter)->Mount_Point == Local_Path || (!(*iter)->Symlink_Mount_Point.empty() && (*iter)->Symlink_Mount_Point == Local_Path)) {
			ret = (*iter)->Mount(Display_Error);
			found = true;
		} else if ((*iter)->Is_SubPartition && (*iter)->SubPartition_Of == Local_Path) {
			(*iter)->Mount(Display_Error);
		}
	}
	if (found) {
		return ret;
	} else if (Display_Error) {
		gui_msg(Msg(msg::kError, "unable_find_part_path=Unable to find partition for path '{1}'")(Local_Path));
	} else {
		LOGINFO("Mount: Unable to find partition for path '%s'\n", Local_Path.c_str());
	}
	return false;
}

int TWPartitionManager::UnMount_By_Path(string Path, bool Display_Error) {
	std::vector<TWPartition*>::iterator iter;
	int ret = false;
	bool found = false;
	string Local_Path = TWFunc::Get_Root_Path(Path);

	// Iterate through all partitions
	for (iter = Partitions.begin(); iter != Partitions.end(); iter++) {
		if ((*iter)->Mount_Point == Local_Path || (!(*iter)->Symlink_Mount_Point.empty() && (*iter)->Symlink_Mount_Point == Local_Path)) {
			ret = (*iter)->UnMount(Display_Error);
			found = true;
		} else if ((*iter)->Is_SubPartition && (*iter)->SubPartition_Of == Local_Path) {
			(*iter)->UnMount(Display_Error);
		}
	}
	if (found) {
		return ret;
	} else if (Display_Error) {
		gui_msg(Msg(msg::kError, "unable_find_part_path=Unable to find partition for path '{1}'")(Local_Path));
	} else {
		LOGINFO("UnMount: Unable to find partition for path '%s'\n", Local_Path.c_str());
	}
	return false;
}

int TWPartitionManager::Is_Mounted_By_Path(string Path) {
	TWPartition* Part = Find_Partition_By_Path(Path);

	if (Part)
		return Part->Is_Mounted();
	else
		LOGINFO("Is_Mounted: Unable to find partition for path '%s'\n", Path.c_str());
	return false;
}

int TWPartitionManager::Mount_Current_Storage(bool Display_Error) {
	string current_storage_path = DataManager::GetCurrentStoragePath();

	if (Mount_By_Path(current_storage_path, Display_Error)) {
		TWPartition* FreeStorage = Find_Partition_By_Path(current_storage_path);
		if (FreeStorage)
			DataManager::SetValue(TW_STORAGE_FREE_SIZE, (int)(FreeStorage->Free / 1048576LLU));
		return true;
	}
	return false;
}

int TWPartitionManager::Mount_Settings_Storage(bool Display_Error) {
	return Mount_By_Path(DataManager::GetSettingsStoragePath(), Display_Error);
}

TWPartition* TWPartitionManager::Find_Partition_By_Path(string Path) {
	std::vector<TWPartition*>::iterator iter;
	string Local_Path = TWFunc::Get_Root_Path(Path);

	for (iter = Partitions.begin(); iter != Partitions.end(); iter++) {
		if ((*iter)->Mount_Point == Local_Path || (!(*iter)->Symlink_Mount_Point.empty() && (*iter)->Symlink_Mount_Point == Local_Path))
			return (*iter);
	}
	return NULL;
}

int TWPartitionManager::Check_Backup_Name(bool Display_Error) {
	// Check the backup name to ensure that it is the correct size and contains only valid characters
	// and that a backup with that name doesn't already exist
	char backup_name[MAX_BACKUP_NAME_LEN];
	char backup_loc[255], tw_image_dir[255];
	int copy_size;
	int index, cur_char;
	string Backup_Name, Backup_Loc;

	DataManager::GetValue(TW_BACKUP_NAME, Backup_Name);
	copy_size = Backup_Name.size();
	// Check size
	if (copy_size > MAX_BACKUP_NAME_LEN) {
		if (Display_Error)
			gui_err("backup_name_len=Backup name is too long.");
		return -2;
	}

	// Check each character
	strncpy(backup_name, Backup_Name.c_str(), copy_size);
	if (copy_size == 1 && strncmp(backup_name, "0", 1) == 0)
		return 0; // A "0" (zero) means to use the current timestamp for the backup name
	for (index=0; index<copy_size; index++) {
		cur_char = (int)backup_name[index];
		if (cur_char == 32 || (cur_char >= 48 && cur_char <= 57) || (cur_char >= 65 && cur_char <= 91) || cur_char == 93 || cur_char == 95 || (cur_char >= 97 && cur_char <= 123) || cur_char == 125 || cur_char == 45 || cur_char == 46) {
			// These are valid characters
			// Numbers
			// Upper case letters
			// Lower case letters
			// Space
			// and -_.{}[]
		} else {
			if (Display_Error)
				gui_msg(Msg(msg::kError, "backup_name_invalid=Backup name '{1}' contains invalid character: '{1}'")(Backup_Name)((char)cur_char));
			return -3;
		}
	}

	// Check to make sure that a backup with this name doesn't already exist
	DataManager::GetValue(TW_BACKUPS_FOLDER_VAR, Backup_Loc);
	strcpy(backup_loc, Backup_Loc.c_str());
	sprintf(tw_image_dir,"%s/%s", backup_loc, Backup_Name.c_str());
	if (TWFunc::Path_Exists(tw_image_dir)) {
		if (Display_Error)
			gui_err("backup_name_exists=A backup with that name already exists!");
		return -4;
	}
	// No problems found, return 0
	return 0;
}

bool TWPartitionManager::Make_MD5(bool generate_md5, string Backup_Folder, string Backup_Filename)
{
	string command;
	string Full_File = Backup_Folder + Backup_Filename;
	string result;
	twrpDigest md5sum;

	if (!generate_md5)
		return true;

	TWFunc::GUI_Operation_Text(TW_GENERATE_MD5_TEXT, gui_parse_text("{@generating_md51}"));
	gui_msg("generating_md52= * Generating md5...");

	if (TWFunc::Path_Exists(Full_File)) {
		md5sum.setfn(Backup_Folder + Backup_Filename);
		if (md5sum.computeMD5() == 0)
			if (md5sum.write_md5digest() == 0)
				gui_msg("md5_created= * MD5 Created.");
			else
				return -1;
		else
			gui_err("md5_error= * MD5 Error!");
	} else {
		char filename[512];
		int index = 0;
		string strfn;
		sprintf(filename, "%s%03i", Full_File.c_str(), index);
		strfn = filename;
		while (index < 1000) {
			md5sum.setfn(filename);
			if (TWFunc::Path_Exists(filename)) {
				if (md5sum.computeMD5() == 0) {
					if (md5sum.write_md5digest() != 0)
					{
						gui_err("md5_error= * MD5 Error!");
						return false;
					}
				} else {
					gui_err("md5_compute_error= * Error computing MD5.");
					return false;
				}
			}
			index++;
			sprintf(filename, "%s%03i", Full_File.c_str(), index);
			strfn = filename;
		}
		if (index == 0) {
			LOGERR("Backup file: '%s' not found!\n", filename);
			return false;
		}
		gui_msg("md5_created= * MD5 Created.");
	}
	return true;
}

bool TWPartitionManager::Backup_Partition(TWPartition* Part, string Backup_Folder, bool generate_md5, unsigned long long* img_bytes_remaining, unsigned long long* file_bytes_remaining, unsigned long *img_time, unsigned long *file_time, unsigned long long *img_bytes, unsigned long long *file_bytes) {
	time_t start, stop;
	int use_compression;
	float pos;
	unsigned long long total_size, current_size;

	string backup_log = Backup_Folder + "recovery.log";

	if (Part == NULL)
		return true;

	DataManager::GetValue(TW_USE_COMPRESSION_VAR, use_compression);

	total_size = *file_bytes + *img_bytes;
	current_size = *file_bytes + *img_bytes - *file_bytes_remaining - *img_bytes_remaining;
	// Set the position
	pos = ((float)(current_size) / (float)(total_size));
	DataManager::SetProgress(pos);

	TWFunc::SetPerformanceMode(true);
	time(&start);

	if (Part->Backup(Backup_Folder, &total_size, &current_size, tar_fork_pid)) {
		bool md5Success = false;
		current_size += Part->Backup_Size;
		pos = (float)((float)(current_size) / (float)(total_size));
		DataManager::SetProgress(pos);
		if (Part->Has_SubPartition) {
			std::vector<TWPartition*>::iterator subpart;

			for (subpart = Partitions.begin(); subpart != Partitions.end(); subpart++) {
				if ((*subpart)->Can_Be_Backed_Up && (*subpart)->Is_SubPartition && (*subpart)->SubPartition_Of == Part->Mount_Point) {
					if (!(*subpart)->Backup(Backup_Folder, &total_size, &current_size, tar_fork_pid)) {
						TWFunc::SetPerformanceMode(false);
						Clean_Backup_Folder(Backup_Folder);
						TWFunc::copy_file("/tmp/recovery.log", backup_log, 0644);
						tw_set_default_metadata(backup_log.c_str());
						return false;
					}
					sync();
					sync();
					if (!Make_MD5(generate_md5, Backup_Folder, (*subpart)->Backup_FileName)) {
						TWFunc::SetPerformanceMode(false);
						return false;
					}
					if (Part->Backup_Method == 1) {
						*file_bytes_remaining -= (*subpart)->Backup_Size;
					} else {
						*img_bytes_remaining -= (*subpart)->Backup_Size;
					}
					current_size += Part->Backup_Size;
					pos = (float)(current_size / total_size);
					DataManager::SetProgress(pos);
				}
			}
		}
		time(&stop);
		int backup_time = (int) difftime(stop, start);
		LOGINFO("Partition Backup time: %d\n", backup_time);
		if (Part->Backup_Method == 1) {
			*file_bytes_remaining -= Part->Backup_Size;
			*file_time += backup_time;
		} else {
			*img_bytes_remaining -= Part->Backup_Size;
			*img_time += backup_time;
		}

		md5Success = Make_MD5(generate_md5, Backup_Folder, Part->Backup_FileName);
		TWFunc::SetPerformanceMode(false);
		return md5Success;
	} else {
		Clean_Backup_Folder(Backup_Folder);
		TWFunc::copy_file("/tmp/recovery.log", backup_log, 0644);
		tw_set_default_metadata(backup_log.c_str());
		TWFunc::SetPerformanceMode(false);
		return false;
	}
	return 0;
}

void TWPartitionManager::Clean_Backup_Folder(string Backup_Folder) {
	DIR *d = opendir(Backup_Folder.c_str());
	struct dirent *p;
	int r;

	gui_msg("backup_clean=Backup Failed. Cleaning Backup Folder.");

	if (d == NULL) {
		gui_msg(Msg(msg::kError, "error_opening_strerr=Error opening: '{1}' ({2})")(Backup_Folder)(strerror(errno)));
		return;
	}

	while ((p = readdir(d))) {
		if (!strcmp(p->d_name, ".") || !strcmp(p->d_name, ".."))
			continue;

		string path = Backup_Folder + p->d_name;

		size_t dot = path.find_last_of(".") + 1;
		if (path.substr(dot) == "win" || path.substr(dot) == "md5" || path.substr(dot) == "info") {
			r = unlink(path.c_str());
			if (r != 0) {
				LOGINFO("Unable to unlink '%s: %s'\n", path.c_str(), strerror(errno));
			}
		}
	}
	closedir(d);
}

int TWPartitionManager::Cancel_Backup() {
	string Backup_Folder, Backup_Name, Full_Backup_Path;

	stop_backup.set_value(1);

	if (tar_fork_pid != 0) {
		DataManager::GetValue(TW_BACKUP_NAME, Backup_Name);
		DataManager::GetValue(TW_BACKUPS_FOLDER_VAR, Backup_Folder);
		Full_Backup_Path = Backup_Folder + "/" + Backup_Name + "/";
		LOGINFO("Killing pid: %d\n", tar_fork_pid);
		kill(tar_fork_pid, SIGUSR2);
		while (kill(tar_fork_pid, 0) == 0) {
			usleep(1000);
		}
		LOGINFO("Backup_Run stopped and returning false, backup cancelled.\n");
		LOGINFO("Removing directory %s\n", Full_Backup_Path.c_str());
		TWFunc::removeDir(Full_Backup_Path, false);
		tar_fork_pid = 0;
	}

	return 0;
}

int TWPartitionManager::Run_Backup(void) {
	int check, do_md5, partition_count = 0, disable_free_space_check = 0;
	string Backup_Folder, Backup_Name, Full_Backup_Path, Backup_List, backup_path;
	unsigned long long total_bytes = 0, file_bytes = 0, img_bytes = 0, free_space = 0, img_bytes_remaining, file_bytes_remaining, subpart_size;
	unsigned long img_time = 0, file_time = 0;
	TWPartition* backup_part = NULL;
	TWPartition* storage = NULL;
	std::vector<TWPartition*>::iterator subpart;
	struct tm *t;
	time_t start, stop, seconds, total_start, total_stop;
	size_t start_pos = 0, end_pos = 0;
	stop_backup.set_value(0);
	seconds = time(0);
	t = localtime(&seconds);

	time(&total_start);

	Update_System_Details();

	if (!Mount_Current_Storage(true))
		return false;

	DataManager::GetValue(TW_SKIP_MD5_GENERATE_VAR, do_md5);
	if (do_md5 == 0)
		do_md5 = true;
	else
		do_md5 = false;

	DataManager::GetValue(TW_BACKUPS_FOLDER_VAR, Backup_Folder);
	DataManager::GetValue(TW_BACKUP_NAME, Backup_Name);
	if (Backup_Name == gui_lookup("curr_date", "(Current Date)")) {
		Backup_Name = TWFunc::Get_Current_Date();
	} else if (Backup_Name == gui_lookup("auto_generate", "(Auto Generate)") || Backup_Name == "0" || Backup_Name.empty()) {
		TWFunc::Auto_Generate_Backup_Name();
		DataManager::GetValue(TW_BACKUP_NAME, Backup_Name);
	}
	LOGINFO("Backup Name is: '%s'\n", Backup_Name.c_str());
	Full_Backup_Path = Backup_Folder + "/" + Backup_Name + "/";
	LOGINFO("Full_Backup_Path is: '%s'\n", Full_Backup_Path.c_str());

	LOGINFO("Calculating backup details...\n");
	DataManager::GetValue("tw_backup_list", Backup_List);
	if (!Backup_List.empty()) {
		end_pos = Backup_List.find(";", start_pos);
		while (end_pos != string::npos && start_pos < Backup_List.size()) {
			backup_path = Backup_List.substr(start_pos, end_pos - start_pos);
			backup_part = Find_Partition_By_Path(backup_path);
			if (backup_part != NULL) {
				partition_count++;
				if (backup_part->Backup_Method == 1)
					file_bytes += backup_part->Backup_Size;
				else
					img_bytes += backup_part->Backup_Size;
				if (backup_part->Has_SubPartition) {
					std::vector<TWPartition*>::iterator subpart;

					for (subpart = Partitions.begin(); subpart != Partitions.end(); subpart++) {
						if ((*subpart)->Can_Be_Backed_Up && (*subpart)->Is_Present && (*subpart)->Is_SubPartition && (*subpart)->SubPartition_Of == backup_part->Mount_Point) {
							partition_count++;
							if ((*subpart)->Backup_Method == 1)
								file_bytes += (*subpart)->Backup_Size;
							else
								img_bytes += (*subpart)->Backup_Size;
						}
					}
				}
			} else {
				gui_msg(Msg(msg::kError, "unable_to_locate_partition=Unable to locate '{1}' partition for backup calculations.")(backup_path));
			}
			start_pos = end_pos + 1;
			end_pos = Backup_List.find(";", start_pos);
		}
	}

	if (partition_count == 0) {
		gui_msg("no_partition_selected=No partitions selected for backup.");
		return false;
	}
	total_bytes = file_bytes + img_bytes;
	gui_msg(Msg("total_partitions_backup= * Total number of partitions to back up: {1}")(partition_count));
	gui_msg(Msg("total_backup_size= * Total size of all data: {1}MB")(total_bytes / 1024 / 1024));
	storage = Find_Partition_By_Path(DataManager::GetCurrentStoragePath());
	if (storage != NULL) {
		free_space = storage->Free;
		gui_msg(Msg("available_space= * Available space: {1}MB")(free_space / 1024 / 1024));
	} else {
		gui_err("unable_locate_storage=Unable to locate storage device.");
		return false;
	}

	DataManager::GetValue("tw_disable_free_space", disable_free_space_check);
	if (!disable_free_space_check) {
		if (free_space - (32 * 1024 * 1024) < total_bytes) {
			// We require an extra 32MB just in case
			gui_err("no_space=Not enough free space on storage.");
			return false;
		}
	}
	img_bytes_remaining = img_bytes;
	file_bytes_remaining = file_bytes;

	gui_msg("backup_started=[BACKUP STARTED]");
	gui_msg(Msg("backup_folder= * Backup Folder: {1}")(Full_Backup_Path));
	if (!TWFunc::Recursive_Mkdir(Full_Backup_Path)) {
		gui_err("fail_backup_folder=Failed to make backup folder.");
		return false;
	}

	DataManager::SetProgress(0.0);

	start_pos = 0;
	end_pos = Backup_List.find(";", start_pos);
	while (end_pos != string::npos && start_pos < Backup_List.size()) {
		if (stop_backup.get_value() != 0)
			return -1;
		backup_path = Backup_List.substr(start_pos, end_pos - start_pos);
		backup_part = Find_Partition_By_Path(backup_path);
		if (backup_part != NULL) {
			if (!Backup_Partition(backup_part, Full_Backup_Path, do_md5, &img_bytes_remaining, &file_bytes_remaining, &img_time, &file_time, &img_bytes, &file_bytes))
				return false;
		} else {
			gui_msg(Msg(msg::kError, "unable_to_locate_partition=Unable to locate '{1}' partition for backup calculations.")(backup_path));
		}
		start_pos = end_pos + 1;
		end_pos = Backup_List.find(";", start_pos);
	}

	// Average BPS
	if (img_time == 0)
		img_time = 1;
	if (file_time == 0)
		file_time = 1;
	int img_bps = (int)img_bytes / (int)img_time;
	unsigned long long file_bps = file_bytes / (int)file_time;

	gui_msg(Msg("avg_backup_fs=Average backup rate for file systems: {1} MB/sec")(file_bps / (1024 * 1024)));
	gui_msg(Msg("avg_backup_img=Average backup rate for imaged drives: {1} MB/sec")(img_bps / (1024 * 1024)));

	time(&total_stop);
	int total_time = (int) difftime(total_stop, total_start);
	uint64_t actual_backup_size = du.Get_Folder_Size(Full_Backup_Path);
	actual_backup_size /= (1024LLU * 1024LLU);

	int prev_img_bps, use_compression;
	unsigned long long prev_file_bps;
	DataManager::GetValue(TW_BACKUP_AVG_IMG_RATE, prev_img_bps);
	img_bps += (prev_img_bps * 4);
	img_bps /= 5;

	DataManager::GetValue(TW_USE_COMPRESSION_VAR, use_compression);
	if (use_compression)
		DataManager::GetValue(TW_BACKUP_AVG_FILE_COMP_RATE, prev_file_bps);
	else
		DataManager::GetValue(TW_BACKUP_AVG_FILE_RATE, prev_file_bps);
	file_bps += (prev_file_bps * 4);
	file_bps /= 5;

	DataManager::SetValue(TW_BACKUP_AVG_IMG_RATE, img_bps);
	if (use_compression)
		DataManager::SetValue(TW_BACKUP_AVG_FILE_COMP_RATE, file_bps);
	else
		DataManager::SetValue(TW_BACKUP_AVG_FILE_RATE, file_bps);

	gui_msg(Msg("total_backed_size=[{1} MB TOTAL BACKED UP]")(actual_backup_size));
	Update_System_Details();
	UnMount_Main_Partitions();
	gui_msg(Msg(msg::kHighlight, "backup_completed=[BACKUP COMPLETED IN {1} SECONDS]")(total_time)); // the end
	string backup_log = Full_Backup_Path + "recovery.log";
	TWFunc::copy_file("/tmp/recovery.log", backup_log, 0644);
	tw_set_default_metadata(backup_log.c_str());
	return true;
}

bool TWPartitionManager::Restore_Partition(TWPartition* Part, string Restore_Name, int partition_count, const unsigned long long *total_restore_size, unsigned long long *already_restored_size) {
	time_t Start, Stop;
	TWFunc::SetPerformanceMode(true);
	time(&Start);
	//DataManager::ShowProgress(1.0 / (float)partition_count, 150);
	if (!Part->Restore(Restore_Name, total_restore_size, already_restored_size)) {
		TWFunc::SetPerformanceMode(false);
		return false;
	}
	if (Part->Has_SubPartition) {
		std::vector<TWPartition*>::iterator subpart;

		for (subpart = Partitions.begin(); subpart != Partitions.end(); subpart++) {
			if ((*subpart)->Is_SubPartition && (*subpart)->SubPartition_Of == Part->Mount_Point) {
				if (!(*subpart)->Restore(Restore_Name, total_restore_size, already_restored_size)) {
					TWFunc::SetPerformanceMode(false);
					return false;
				}
			}
		}
	}
	time(&Stop);
	TWFunc::SetPerformanceMode(false);
	gui_msg(Msg("restore_part_done=[{1} done ({2} seconds)]")(Part->Backup_Display_Name)((int)difftime(Stop, Start)));
	return true;
}

int TWPartitionManager::Run_Restore(string Restore_Name) {
	int check_md5, check, partition_count = 0;
	TWPartition* restore_part = NULL;
	time_t rStart, rStop;
	time(&rStart);
	string Restore_List, restore_path;
	size_t start_pos = 0, end_pos;
	unsigned long long total_restore_size = 0, already_restored_size = 0;

	gui_msg("restore_started=[RESTORE STARTED]");
	gui_msg(Msg("restore_folder=Restore folder: '{1}'")(Restore_Name));

	if (!Mount_Current_Storage(true))
		return false;

	DataManager::GetValue(TW_SKIP_MD5_CHECK_VAR, check_md5);
	if (check_md5 > 0) {
		// Check MD5 files first before restoring to ensure that all of them match before starting a restore
		TWFunc::GUI_Operation_Text(TW_VERIFY_MD5_TEXT, gui_parse_text("{@verifying_md5}"));
		gui_msg("verifying_md5=Verifying MD5");
	} else {
		gui_msg("skip_md5=Skipping MD5 check based on user setting.");
	}
	gui_msg("calc_restore=Calculating restore details...");
	DataManager::GetValue("tw_restore_selected", Restore_List);
	if (!Restore_List.empty()) {
		end_pos = Restore_List.find(";", start_pos);
		while (end_pos != string::npos && start_pos < Restore_List.size()) {
			restore_path = Restore_List.substr(start_pos, end_pos - start_pos);
			restore_part = Find_Partition_By_Path(restore_path);
			if (restore_part != NULL) {
				if (restore_part->Mount_Read_Only) {
					gui_msg(Msg(msg::kError, "restore_read_only=Cannot restore {1} -- mounted read only.")(restore_part->Backup_Display_Name));
					return false;
				}
				if (check_md5 > 0 && !restore_part->Check_MD5(Restore_Name))
					return false;
				partition_count++;
				total_restore_size += restore_part->Get_Restore_Size(Restore_Name);
				if (restore_part->Has_SubPartition) {
					std::vector<TWPartition*>::iterator subpart;

					for (subpart = Partitions.begin(); subpart != Partitions.end(); subpart++) {
						if ((*subpart)->Is_SubPartition && (*subpart)->SubPartition_Of == restore_part->Mount_Point) {
							if (check_md5 > 0 && !(*subpart)->Check_MD5(Restore_Name))
								return false;
							total_restore_size += (*subpart)->Get_Restore_Size(Restore_Name);
						}
					}
				}
			} else {
				gui_msg(Msg(msg::kError, "restore_unable_locate=Unable to locate '{1}' partition for restoring.")(restore_path));
			}
			start_pos = end_pos + 1;
			end_pos = Restore_List.find(";", start_pos);
		}
	}

	if (partition_count == 0) {
		gui_err("no_part_restore=No partitions selected for restore.");
		return false;
	}

	gui_msg(Msg("restore_part_count=Restoring {1} partitions...")(partition_count));
	gui_msg(Msg("total_restore_size=Total restore size is {1}MB")(total_restore_size / 1048576));
	DataManager::SetProgress(0.0);

	start_pos = 0;
	if (!Restore_List.empty()) {
		end_pos = Restore_List.find(";", start_pos);
		while (end_pos != string::npos && start_pos < Restore_List.size()) {
			restore_path = Restore_List.substr(start_pos, end_pos - start_pos);
			restore_part = Find_Partition_By_Path(restore_path);
			if (restore_part != NULL) {
				partition_count++;
				if (!Restore_Partition(restore_part, Restore_Name, partition_count, &total_restore_size, &already_restored_size))
					return false;
			} else {
				gui_msg(Msg(msg::kError, "restore_unable_locate=Unable to locate '{1}' partition for restoring.")(restore_path));
			}
			start_pos = end_pos + 1;
			end_pos = Restore_List.find(";", start_pos);
		}
	}
	TWFunc::GUI_Operation_Text(TW_UPDATE_SYSTEM_DETAILS_TEXT, gui_parse_text("{@updating_system_details}"));
	Update_System_Details();
	UnMount_Main_Partitions();
	time(&rStop);
	gui_msg(Msg(msg::kHighlight, "restore_completed=[RESTORE COMPLETED IN {1} SECONDS]")((int)difftime(rStop,rStart)));
	DataManager::SetValue("tw_file_progress", "");
	return true;
}

void TWPartitionManager::Set_Restore_Files(string Restore_Name) {
	// Start with the default values
	string Restore_List;
	bool get_date = true, check_encryption = true;

	DataManager::SetValue("tw_restore_encrypted", 0);

	DIR* d;
	d = opendir(Restore_Name.c_str());
	if (d == NULL)
	{
		gui_msg(Msg(msg::kError, "error_opening_strerr=Error opening: '{1}' ({2})")(Restore_Name)(strerror(errno)));
		return;
	}

	struct dirent* de;
	while ((de = readdir(d)) != NULL)
	{
		// Strip off three components
		char str[256];
		char* label;
		char* fstype = NULL;
		char* extn = NULL;
		char* ptr;

		strcpy(str, de->d_name);
		if (strlen(str) <= 2)
			continue;

		if (get_date) {
			char file_path[255];
			struct stat st;

			strcpy(file_path, Restore_Name.c_str());
			strcat(file_path, "/");
			strcat(file_path, str);
			stat(file_path, &st);
			string backup_date = ctime((const time_t*)(&st.st_mtime));
			DataManager::SetValue(TW_RESTORE_FILE_DATE, backup_date);
			get_date = false;
		}

		label = str;
		ptr = label;
		while (*ptr && *ptr != '.')	 ptr++;
		if (*ptr == '.')
		{
			*ptr = 0x00;
			ptr++;
			fstype = ptr;
		}
		while (*ptr && *ptr != '.')	 ptr++;
		if (*ptr == '.')
		{
			*ptr = 0x00;
			ptr++;
			extn = ptr;
		}

		if (fstype == NULL || extn == NULL || strcmp(fstype, "log") == 0) continue;
		int extnlength = strlen(extn);
		if (extnlength != 3 && extnlength != 6) continue;
		if (extnlength >= 3 && strncmp(extn, "win", 3) != 0) continue;
		//if (extnlength == 6 && strncmp(extn, "win000", 6) != 0) continue;

		if (check_encryption) {
			string filename = Restore_Name + "/";
			filename += de->d_name;
			if (TWFunc::Get_File_Type(filename) == 2) {
				LOGINFO("'%s' is encrypted\n", filename.c_str());
				DataManager::SetValue("tw_restore_encrypted", 1);
			}
		}
		if (extnlength == 6 && strncmp(extn, "win000", 6) != 0) continue;

		TWPartition* Part = Find_Partition_By_Path(label);
		if (Part == NULL)
		{
			gui_msg(Msg(msg::kError, "unable_locate_part_backup_name=Unable to locate partition by backup name: '{1}'")(label));
			continue;
		}

		Part->Backup_FileName = de->d_name;
		if (strlen(extn) > 3) {
			Part->Backup_FileName.resize(Part->Backup_FileName.size() - strlen(extn) + 3);
		}

		if (!Part->Is_SubPartition)
			Restore_List += Part->Backup_Path + ";";
	}
	closedir(d);

	// Set the final value
	DataManager::SetValue("tw_restore_list", Restore_List);
	DataManager::SetValue("tw_restore_selected", Restore_List);
	return;
}

int TWPartitionManager::Wipe_By_Path(string Path) {
	std::vector<TWPartition*>::iterator iter;
	int ret = false;
	bool found = false;
	string Local_Path = TWFunc::Get_Root_Path(Path);

	// Iterate through all partitions
	for (iter = Partitions.begin(); iter != Partitions.end(); iter++) {
		if ((*iter)->Mount_Point == Local_Path || (!(*iter)->Symlink_Mount_Point.empty() && (*iter)->Symlink_Mount_Point == Local_Path)) {
			if (Path == "/and-sec")
				ret = (*iter)->Wipe_AndSec();
			else
				ret = (*iter)->Wipe();
			found = true;
		} else if ((*iter)->Is_SubPartition && (*iter)->SubPartition_Of == Local_Path) {
			(*iter)->Wipe();
		}
	}
	if (found) {
		return ret;
	} else
		gui_msg(Msg(msg::kError, "unable_find_part_path=Unable to find partition for path '{1}'")(Local_Path));
	return false;
}

int TWPartitionManager::Wipe_By_Path(string Path, string New_File_System) {
	std::vector<TWPartition*>::iterator iter;
	int ret = false;
	bool found = false;
	string Local_Path = TWFunc::Get_Root_Path(Path);

	// Iterate through all partitions
	for (iter = Partitions.begin(); iter != Partitions.end(); iter++) {
		if ((*iter)->Mount_Point == Local_Path || (!(*iter)->Symlink_Mount_Point.empty() && (*iter)->Symlink_Mount_Point == Local_Path)) {
			if (Path == "/and-sec")
				ret = (*iter)->Wipe_AndSec();
			else
				ret = (*iter)->Wipe(New_File_System);
			found = true;
		} else if ((*iter)->Is_SubPartition && (*iter)->SubPartition_Of == Local_Path) {
			(*iter)->Wipe(New_File_System);
		}
	}
	if (found) {
		return ret;
	} else
		gui_msg(Msg(msg::kError, "unable_find_part_path=Unable to find partition for path '{1}'")(Local_Path));
	return false;
}

int TWPartitionManager::Factory_Reset(void) {
	std::vector<TWPartition*>::iterator iter;
	int ret = true;

	for (iter = Partitions.begin(); iter != Partitions.end(); iter++) {
		if ((*iter)->Wipe_During_Factory_Reset && (*iter)->Is_Present) {
#ifdef TW_OEM_BUILD
			if ((*iter)->Mount_Point == "/data") {
				if (!(*iter)->Wipe_Encryption())
					ret = false;
			} else {
#endif
				if (!(*iter)->Wipe())
					ret = false;
#ifdef TW_OEM_BUILD
			}
#endif
		} else if ((*iter)->Has_Android_Secure) {
			if (!(*iter)->Wipe_AndSec())
				ret = false;
		}
	}
	return ret;
}

int TWPartitionManager::Wipe_Dalvik_Cache(void) {
	struct stat st;
	vector <string> dir;

	if (!Mount_By_Path("/data", true))
		return false;

	if (!Mount_By_Path("/cache", true))
		return false;

	dir.push_back("/data/dalvik-cache");
	dir.push_back("/cache/dalvik-cache");
	dir.push_back("/cache/dc");
	gui_msg("wiping_dalvik=Wiping Dalvik Cache Directories...");
	for (unsigned i = 0; i < dir.size(); ++i) {
		if (stat(dir.at(i).c_str(), &st) == 0) {
			TWFunc::removeDir(dir.at(i), false);
			gui_msg(Msg("cleaned=Cleaned: {1}...")(dir.at(i)));
		}
	}
	TWPartition* sdext = Find_Partition_By_Path("/sd-ext");
	if (sdext && sdext->Is_Present && sdext->Mount(false))
	{
		if (stat("/sd-ext/dalvik-cache", &st) == 0)
		{
			TWFunc::removeDir("/sd-ext/dalvik-cache", false);
			gui_msg(Msg("cleaned=Cleaned: {1}...")("/sd-ext/dalvik-cache"));
		}
	}
	gui_msg("dalvik_done=-- Dalvik Cache Directories Wipe Complete!");
	return true;
}

int TWPartitionManager::Wipe_Rotate_Data(void) {
	if (!Mount_By_Path("/data", true))
		return false;

	unlink("/data/misc/akmd*");
	unlink("/data/misc/rild*");
	gui_print("Rotation data wiped.\n");
	return true;
}

int TWPartitionManager::Wipe_Battery_Stats(void) {
	struct stat st;

	if (!Mount_By_Path("/data", true))
		return false;

	if (0 != stat("/data/system/batterystats.bin", &st)) {
		gui_print("No Battery Stats Found. No Need To Wipe.\n");
	} else {
		remove("/data/system/batterystats.bin");
		gui_print("Cleared battery stats.\n");
	}
	return true;
}

int TWPartitionManager::Wipe_Android_Secure(void) {
	std::vector<TWPartition*>::iterator iter;
	int ret = false;
	bool found = false;

	// Iterate through all partitions
	for (iter = Partitions.begin(); iter != Partitions.end(); iter++) {
		if ((*iter)->Has_Android_Secure) {
			ret = (*iter)->Wipe_AndSec();
			found = true;
		}
	}
	if (found) {
		return ret;
	} else {
		gui_err("no_andsec=No android secure partitions found.");
	}
	return false;
}

int TWPartitionManager::Format_Data(void) {
	TWPartition* dat = Find_Partition_By_Path("/data");

	if (dat != NULL) {
		if (!dat->UnMount(true))
			return false;

		return dat->Wipe_Encryption();
	} else {
		gui_msg(Msg(msg::kError, "unable_to_locate=Unable to locate {1}.")("/data"));
		return false;
	}
	return false;
}

int TWPartitionManager::Wipe_Media_From_Data(void) {
	TWPartition* dat = Find_Partition_By_Path("/data");

	if (dat != NULL) {
		if (!dat->Has_Data_Media) {
			LOGERR("This device does not have /data/media\n");
			return false;
		}
		if (!dat->Mount(true))
			return false;

		gui_msg("wiping_datamedia=Wiping internal storage -- /data/media...");
		Remove_MTP_Storage(dat->MTP_Storage_ID);
		TWFunc::removeDir("/data/media", false);
		dat->Recreate_Media_Folder();
		Add_MTP_Storage(dat->MTP_Storage_ID);
		return true;
	} else {
		gui_msg(Msg(msg::kError, "unable_to_locate=Unable to locate {1}.")("/data"));
		return false;
	}
	return false;
}

int TWPartitionManager::Repair_By_Path(string Path, bool Display_Error) {
	std::vector<TWPartition*>::iterator iter;
	int ret = false;
	bool found = false;
	string Local_Path = TWFunc::Get_Root_Path(Path);

	if (Local_Path == "/tmp" || Local_Path == "/")
		return true;

	// Iterate through all partitions
	for (iter = Partitions.begin(); iter != Partitions.end(); iter++) {
		if ((*iter)->Mount_Point == Local_Path || (!(*iter)->Symlink_Mount_Point.empty() && (*iter)->Symlink_Mount_Point == Local_Path)) {
			ret = (*iter)->Repair();
			found = true;
		} else if ((*iter)->Is_SubPartition && (*iter)->SubPartition_Of == Local_Path) {
			(*iter)->Repair();
		}
	}
	if (found) {
		return ret;
	} else if (Display_Error) {
		gui_msg(Msg(msg::kError, "unable_find_part_path=Unable to find partition for path '{1}'")(Local_Path));
	} else {
		LOGINFO("Repair: Unable to find partition for path '%s'\n", Local_Path.c_str());
	}
	return false;
}

int TWPartitionManager::Resize_By_Path(string Path, bool Display_Error) {
	std::vector<TWPartition*>::iterator iter;
	int ret = false;
	bool found = false;
	string Local_Path = TWFunc::Get_Root_Path(Path);

	if (Local_Path == "/tmp" || Local_Path == "/")
		return true;

	// Iterate through all partitions
	for (iter = Partitions.begin(); iter != Partitions.end(); iter++) {
		if ((*iter)->Mount_Point == Local_Path || (!(*iter)->Symlink_Mount_Point.empty() && (*iter)->Symlink_Mount_Point == Local_Path)) {
			ret = (*iter)->Resize();
			found = true;
		} else if ((*iter)->Is_SubPartition && (*iter)->SubPartition_Of == Local_Path) {
			(*iter)->Resize();
		}
	}
	if (found) {
		return ret;
	} else if (Display_Error) {
		gui_msg(Msg(msg::kError, "unable_find_part_path=Unable to find partition for path '{1}'")(Local_Path));
	} else {
		LOGINFO("Resize: Unable to find partition for path '%s'\n", Local_Path.c_str());
	}
	return false;
}

void TWPartitionManager::Update_System_Details(void) {
	std::vector<TWPartition*>::iterator iter;
	int data_size = 0;

	gui_msg("update_part_details=Updating partition details...");
	for (iter = Partitions.begin(); iter != Partitions.end(); iter++) {
		if ((*iter)->Can_Be_Mounted) {
			(*iter)->Update_Size(true);
			if ((*iter)->Mount_Point == "/system") {
				int backup_display_size = (int)((*iter)->Backup_Size / 1048576LLU);
				DataManager::SetValue(TW_BACKUP_SYSTEM_SIZE, backup_display_size);
			} else if ((*iter)->Mount_Point == "/data" || (*iter)->Mount_Point == "/datadata") {
				data_size += (int)((*iter)->Backup_Size / 1048576LLU);
			} else if ((*iter)->Mount_Point == "/cache") {
				int backup_display_size = (int)((*iter)->Backup_Size / 1048576LLU);
				DataManager::SetValue(TW_BACKUP_CACHE_SIZE, backup_display_size);
			} else if ((*iter)->Mount_Point == "/sd-ext") {
				int backup_display_size = (int)((*iter)->Backup_Size / 1048576LLU);
				DataManager::SetValue(TW_BACKUP_SDEXT_SIZE, backup_display_size);
				if ((*iter)->Backup_Size == 0) {
					DataManager::SetValue(TW_HAS_SDEXT_PARTITION, 0);
					DataManager::SetValue(TW_BACKUP_SDEXT_VAR, 0);
				} else
					DataManager::SetValue(TW_HAS_SDEXT_PARTITION, 1);
			} else if ((*iter)->Has_Android_Secure) {
				int backup_display_size = (int)((*iter)->Backup_Size / 1048576LLU);
				DataManager::SetValue(TW_BACKUP_ANDSEC_SIZE, backup_display_size);
				if ((*iter)->Backup_Size == 0) {
					DataManager::SetValue(TW_HAS_ANDROID_SECURE, 0);
					DataManager::SetValue(TW_BACKUP_ANDSEC_VAR, 0);
				} else
					DataManager::SetValue(TW_HAS_ANDROID_SECURE, 1);
			} else if ((*iter)->Mount_Point == "/boot") {
				int backup_display_size = (int)((*iter)->Backup_Size / 1048576LLU);
				DataManager::SetValue(TW_BACKUP_BOOT_SIZE, backup_display_size);
				if ((*iter)->Backup_Size == 0) {
					DataManager::SetValue("tw_has_boot_partition", 0);
					DataManager::SetValue(TW_BACKUP_BOOT_VAR, 0);
				} else
					DataManager::SetValue("tw_has_boot_partition", 1);
			}
#ifdef SP1_NAME
			if ((*iter)->Backup_Name == EXPAND(SP1_NAME)) {
				int backup_display_size = (int)((*iter)->Backup_Size / 1048576LLU);
				DataManager::SetValue(TW_BACKUP_SP1_SIZE, backup_display_size);
			}
#endif
#ifdef SP2_NAME
			if ((*iter)->Backup_Name == EXPAND(SP2_NAME)) {
				int backup_display_size = (int)((*iter)->Backup_Size / 1048576LLU);
				DataManager::SetValue(TW_BACKUP_SP2_SIZE, backup_display_size);
			}
#endif
#ifdef SP3_NAME
			if ((*iter)->Backup_Name == EXPAND(SP3_NAME)) {
				int backup_display_size = (int)((*iter)->Backup_Size / 1048576LLU);
				DataManager::SetValue(TW_BACKUP_SP3_SIZE, backup_display_size);
			}
#endif
		} else {
			// Handle unmountable partitions in case we reset defaults
			if ((*iter)->Mount_Point == "/boot") {
				int backup_display_size = (int)((*iter)->Backup_Size / 1048576LLU);
				DataManager::SetValue(TW_BACKUP_BOOT_SIZE, backup_display_size);
				if ((*iter)->Backup_Size == 0) {
					DataManager::SetValue(TW_HAS_BOOT_PARTITION, 0);
					DataManager::SetValue(TW_BACKUP_BOOT_VAR, 0);
				} else
					DataManager::SetValue(TW_HAS_BOOT_PARTITION, 1);
			} else if ((*iter)->Mount_Point == "/recovery") {
				int backup_display_size = (int)((*iter)->Backup_Size / 1048576LLU);
				DataManager::SetValue(TW_BACKUP_RECOVERY_SIZE, backup_display_size);
				if ((*iter)->Backup_Size == 0) {
					DataManager::SetValue(TW_HAS_RECOVERY_PARTITION, 0);
					DataManager::SetValue(TW_BACKUP_RECOVERY_VAR, 0);
				} else
					DataManager::SetValue(TW_HAS_RECOVERY_PARTITION, 1);
			} else if ((*iter)->Mount_Point == "/data") {
				data_size += (int)((*iter)->Backup_Size / 1048576LLU);
			}
#ifdef SP1_NAME
			if ((*iter)->Backup_Name == EXPAND(SP1_NAME)) {
				int backup_display_size = (int)((*iter)->Backup_Size / 1048576LLU);
				DataManager::SetValue(TW_BACKUP_SP1_SIZE, backup_display_size);
			}
#endif
#ifdef SP2_NAME
			if ((*iter)->Backup_Name == EXPAND(SP2_NAME)) {
				int backup_display_size = (int)((*iter)->Backup_Size / 1048576LLU);
				DataManager::SetValue(TW_BACKUP_SP2_SIZE, backup_display_size);
			}
#endif
#ifdef SP3_NAME
			if ((*iter)->Backup_Name == EXPAND(SP3_NAME)) {
				int backup_display_size = (int)((*iter)->Backup_Size / 1048576LLU);
				DataManager::SetValue(TW_BACKUP_SP3_SIZE, backup_display_size);
			}
#endif
		}
	}
	gui_msg("update_part_details_done=...done");
	DataManager::SetValue(TW_BACKUP_DATA_SIZE, data_size);
	string current_storage_path = DataManager::GetCurrentStoragePath();
	TWPartition* FreeStorage = Find_Partition_By_Path(current_storage_path);
	if (FreeStorage != NULL) {
		// Attempt to mount storage
		if (!FreeStorage->Mount(false)) {
			gui_msg(Msg(msg::kError, "unable_to_mount_storage=Unable to mount storage"));
			DataManager::SetValue(TW_STORAGE_FREE_SIZE, 0);
		} else {
			DataManager::SetValue(TW_STORAGE_FREE_SIZE, (int)(FreeStorage->Free / 1048576LLU));
		}
	} else {
		LOGINFO("Unable to find storage partition '%s'.\n", current_storage_path.c_str());
	}
	if (!Write_Fstab())
		LOGERR("Error creating fstab\n");
	return;
}

#ifdef TARGET_RECOVERY_IS_MULTIROM
//TODO: merge with above code
void TWPartitionManager::Update_Storage_Sizes()
{
	string current_storage_path = DataManager::GetCurrentStoragePath();
	TWPartition* FreeStorage = Find_Partition_By_Path(current_storage_path);
	if (FreeStorage != NULL) {
		// Attempt to mount storage
		if (!FreeStorage->Mount(false)) {
			gui_msg(Msg(msg::kError, "unable_to_mount_storage=Unable to mount storage"));
			DataManager::SetValue(TW_STORAGE_FREE_SIZE, 0);
		} else {
			DataManager::SetValue(TW_STORAGE_FREE_SIZE, (int)(FreeStorage->Free / 1048576LLU));
		}
	} else {
		LOGINFO("Unable to find storage partition '%s'.\n", current_storage_path.c_str());
	}
/* OLD CODE--
	string current_storage_path = DataManager::GetCurrentStoragePath();
	TWPartition* FreeStorage = Find_Partition_By_Path(current_storage_path);
	if (FreeStorage != NULL) {
		// Attempt to mount storage
		if (!FreeStorage->Mount(false)) {
			// We couldn't mount storage... check to see if we have dual storage
			int has_dual_storage;
			DataManager::GetValue(TW_HAS_DUAL_STORAGE, has_dual_storage);
			if (has_dual_storage == 1) {
				// We have dual storage, see if we're using the internal storage that should always be present
				if (current_storage_path == DataManager::GetSettingsStoragePath()) {
					if (!FreeStorage->Is_Encrypted) {
						// Not able to use internal, so error!
						LOGERR("Unable to mount internal storage.\n");
					}
					DataManager::SetValue(TW_STORAGE_FREE_SIZE, 0);
				} else {
					// We were using external, flip to internal
					DataManager::SetValue(TW_USE_EXTERNAL_STORAGE, 0);
					current_storage_path = DataManager::GetCurrentStoragePath();
					FreeStorage = Find_Partition_By_Path(current_storage_path);
					if (FreeStorage != NULL) {
						DataManager::SetValue(TW_STORAGE_FREE_SIZE, (int)(FreeStorage->Free / 1048576LLU));
					} else {
						LOGERR("Unable to locate internal storage partition.\n");
						DataManager::SetValue(TW_STORAGE_FREE_SIZE, 0);
					}
				}
			} else {
				// No dual storage and unable to mount storage, error!
				LOGERR("Unable to mount storage.\n");
				DataManager::SetValue(TW_STORAGE_FREE_SIZE, 0);
			}
		} else {
			DataManager::SetValue(TW_STORAGE_FREE_SIZE, (int)(FreeStorage->Free / 1048576LLU));
		}
	} else {
		LOGINFO("Unable to find storage partition '%s'.\n", current_storage_path.c_str());
	}
*/
}
#endif //TARGET_RECOVERY_IS_MULTIROM

int TWPartitionManager::Decrypt_Device(string Password) {
#ifdef TW_INCLUDE_CRYPTO
	int ret_val, password_len;
	char crypto_state[PROPERTY_VALUE_MAX], crypto_blkdev[PROPERTY_VALUE_MAX], cPassword[255];
	size_t result;
	std::vector<TWPartition*>::iterator iter;

	// Mount any partitions that need to be mounted for decrypt
	for (iter = Partitions.begin(); iter != Partitions.end(); iter++) {
		if ((*iter)->Mount_To_Decrypt) {
			(*iter)->Mount(true);
		}
	}

	property_get("ro.crypto.state", crypto_state, "error");
	if (strcmp(crypto_state, "error") == 0) {
		property_set("ro.crypto.state", "encrypted");
		// Sleep for a bit so that services can start if needed
		sleep(1);
	}

	strcpy(cPassword, Password.c_str());
	int pwret = cryptfs_check_passwd(cPassword);

	// Unmount any partitions that were needed for decrypt
	for (iter = Partitions.begin(); iter != Partitions.end(); iter++) {
		if ((*iter)->Mount_To_Decrypt) {
			(*iter)->UnMount(false);
		}
	}

	if (pwret != 0) {
		gui_err("fail_decrypt=Failed to decrypt data.");
		return -1;
	}

	property_get("ro.crypto.fs_crypto_blkdev", crypto_blkdev, "error");
	if (strcmp(crypto_blkdev, "error") == 0) {
		LOGERR("Error retrieving decrypted data block device.\n");
	} else {
		TWPartition* dat = Find_Partition_By_Path("/data");
		if (dat != NULL) {
			DataManager::SetValue(TW_DATA_BLK_DEVICE, dat->Primary_Block_Device);
			DataManager::SetValue(TW_IS_DECRYPTED, 1);
			dat->Is_Decrypted = true;
			dat->Decrypted_Block_Device = crypto_blkdev;
			dat->Setup_File_System(false);
			dat->Current_File_System = dat->Fstab_File_System; // Needed if we're ignoring blkid because encrypted devices start out as emmc
			gui_msg(Msg("decrypt_success_dev=Data successfully decrypted, new block device: '{1}'")(crypto_blkdev));

			// Sleep for a bit so that the device will be ready
			sleep(1);
			if (dat->Has_Data_Media && dat->Mount(false) && TWFunc::Path_Exists("/data/media/0")) {
				dat->Storage_Path = "/data/media/0";
				dat->Symlink_Path = dat->Storage_Path;
				DataManager::SetValue("tw_storage_path", "/data/media/0");
				DataManager::SetValue("tw_settings_path", "/data/media/0");
				dat->UnMount(false);
				Output_Partition(dat);
			}
			Update_System_Details();
			UnMount_Main_Partitions();
		} else
			LOGERR("Unable to locate data partition.\n");
	}
	return 0;
#else
	gui_err("no_crypto_support=No crypto support was compiled into this build.");
	return -1;
#endif
	return 1;
}

int TWPartitionManager::Fix_Contexts(void) {
#ifdef HAVE_SELINUX
	std::vector<TWPartition*>::iterator iter;
	for (iter = Partitions.begin(); iter != Partitions.end(); iter++) {
		if ((*iter)->Has_Data_Media) {
			if ((*iter)->Mount(true)) {
				if (fixContexts::fixDataMediaContexts((*iter)->Mount_Point) != 0)
					return -1;
			}
		}
	}
	UnMount_Main_Partitions();
	gui_msg("done=Done.");
	return 0;
#else
	LOGERR("Cannot fix contexts, no selinux support present.\n");
	return -1;
#endif
}

TWPartition* TWPartitionManager::Find_Next_Storage(string Path, bool Exclude_Data_Media) {
	std::vector<TWPartition*>::iterator iter = Partitions.begin();

	if (!Path.empty()) {
		string Search_Path = TWFunc::Get_Root_Path(Path);
		for (; iter != Partitions.end(); iter++) {
			if ((*iter)->Mount_Point == Search_Path) {
				iter++;
				break;
			}
		}
	}

	for (; iter != Partitions.end(); iter++) {
		if (Exclude_Data_Media && (*iter)->Has_Data_Media) {
			// do nothing, do not return this type of partition
		} else if ((*iter)->Is_Storage && (*iter)->Is_Present) {
			return (*iter);
		}
	}

	return NULL;
}

int TWPartitionManager::Open_Lun_File(string Partition_Path, string Lun_File) {
	TWPartition* Part = Find_Partition_By_Path(Partition_Path);

	if (Part == NULL) {
		LOGINFO("Unable to locate '%s' for USB storage mode.", Partition_Path.c_str());
		gui_msg(Msg(msg::kError, "unable_find_part_path=Unable to find partition for path '{1}'")(Partition_Path));
		return false;
	}
	LOGINFO("USB mount '%s', '%s' > '%s'\n", Partition_Path.c_str(), Part->Actual_Block_Device.c_str(), Lun_File.c_str());
	if (!Part->UnMount(true) || !Part->Is_Present)
		return false;

	if (TWFunc::write_file(Lun_File, Part->Actual_Block_Device)) {
		LOGERR("Unable to write to ums lunfile '%s': (%s)\n", Lun_File.c_str(), strerror(errno));
		return false;
	}
	return true;
}

int TWPartitionManager::usb_storage_enable(void) {
	int has_dual, has_data_media;
	char lun_file[255];
	bool has_multiple_lun = false;

	DataManager::GetValue(TW_HAS_DATA_MEDIA, has_data_media);
	string Lun_File_str = CUSTOM_LUN_FILE;
	size_t found = Lun_File_str.find("%");
	if (found != string::npos) {
		sprintf(lun_file, CUSTOM_LUN_FILE, 1);
		if (TWFunc::Path_Exists(lun_file))
			has_multiple_lun = true;
	}
	mtp_was_enabled = TWFunc::Toggle_MTP(false); // Must disable MTP for USB Storage
	if (!has_multiple_lun) {
		LOGINFO("Device doesn't have multiple lun files, mount current storage\n");
		sprintf(lun_file, CUSTOM_LUN_FILE, 0);
		if (TWFunc::Get_Root_Path(DataManager::GetCurrentStoragePath()) == "/data") {
			TWPartition* Mount = Find_Next_Storage("", true);
			if (Mount) {
				if (!Open_Lun_File(Mount->Mount_Point, lun_file)) {
					goto error_handle;
				}
			} else {
				gui_err("unable_locate_storage=Unable to locate storage device.");
				goto error_handle;
			}
		} else if (!Open_Lun_File(DataManager::GetCurrentStoragePath(), lun_file)) {
			goto error_handle;
		}
	} else {
		LOGINFO("Device has multiple lun files\n");
		TWPartition* Mount1;
		TWPartition* Mount2;
		sprintf(lun_file, CUSTOM_LUN_FILE, 0);
		Mount1 = Find_Next_Storage("", true);
		if (Mount1) {
			if (!Open_Lun_File(Mount1->Mount_Point, lun_file)) {
				goto error_handle;
			}
			sprintf(lun_file, CUSTOM_LUN_FILE, 1);
			Mount2 = Find_Next_Storage(Mount1->Mount_Point, true);
			if (Mount2 && Mount2->Mount_Point != Mount1->Mount_Point) {
				Open_Lun_File(Mount2->Mount_Point, lun_file);
			}
		} else {
			gui_err("unable_locate_storage=Unable to locate storage device.");
			goto error_handle;
		}
	}
	property_set("sys.storage.ums_enabled", "1");
	property_set("sys.usb.config", "mass_storage,adb");
	return true;
error_handle:
	if (mtp_was_enabled)
		if (!Enable_MTP())
			Disable_MTP();
	return false;
}

int TWPartitionManager::usb_storage_disable(void) {
	int index, ret;
	char lun_file[255], ch[2] = {0, 0};
	string str = ch;

	for (index=0; index<2; index++) {
		sprintf(lun_file, CUSTOM_LUN_FILE, index);
		ret = TWFunc::write_file(lun_file, str);
		if (ret < 0) {
			break;
		}
	}
	Mount_All_Storage();
	Update_System_Details();
	UnMount_Main_Partitions();
	property_set("sys.storage.ums_enabled", "0");
	property_set("sys.usb.config", "adb");
	if (mtp_was_enabled)
		if (!Enable_MTP())
			Disable_MTP();
	if (ret < 0 && index == 0) {
		LOGERR("Unable to write to ums lunfile '%s'.", lun_file);
		return false;
	} else {
		return true;
	}
	return true;
}

void TWPartitionManager::Mount_All_Storage(void) {
	std::vector<TWPartition*>::iterator iter;

	for (iter = Partitions.begin(); iter != Partitions.end(); iter++) {
		if ((*iter)->Is_Storage)
			(*iter)->Mount(false);
	}
}

void TWPartitionManager::UnMount_Main_Partitions(void) {
	// Unmounts system and data if data is not data/media
	// Also unmounts boot if boot is mountable
	LOGINFO("Unmounting main partitions...\n");

	TWPartition* Boot_Partition = Find_Partition_By_Path("/boot");

	UnMount_By_Path("/system", true);
	if (!datamedia)
		UnMount_By_Path("/data", true);

	if (Boot_Partition != NULL && Boot_Partition->Can_Be_Mounted)
		Boot_Partition->UnMount(true);
}

int TWPartitionManager::Partition_SDCard(void) {
	char mkdir_path[255], temp[255], line[512];
	string Storage_Path, Command, Device, fat_str, ext_str, start_loc, end_loc, ext_format, sd_path, tmpdevice;
	int ext, swap, total_size = 0, fat_size;

	gui_msg("start_partition_sd=Partitioning SD Card...");

	// Locate and validate device to partition
	TWPartition* SDCard = Find_Partition_By_Path(DataManager::GetCurrentStoragePath());

	if (SDCard->Is_Adopted_Storage)
		SDCard->Revert_Adopted();

	if (SDCard == NULL || !SDCard->Removable || SDCard->Has_Data_Media) {
		gui_err("partition_sd_locate=Unable to locate device to partition.");
		return false;
	}

	// Unmount everything
	if (!SDCard->UnMount(true))
		return false;
	TWPartition* SDext = Find_Partition_By_Path("/sd-ext");
	if (SDext != NULL) {
		if (!SDext->UnMount(true))
			return false;
	}
	char* swappath = getenv("SWAPPATH");
	if (swappath != NULL) {
		LOGINFO("Unmounting swap at '%s'\n", swappath);
		umount(swappath);
	}

	// Determine block device
	if (SDCard->Alternate_Block_Device.empty()) {
		SDCard->Find_Actual_Block_Device();
		Device = SDCard->Actual_Block_Device;
		// Just use the root block device
		Device.resize(strlen("/dev/block/mmcblkX"));
	} else {
		Device = SDCard->Alternate_Block_Device;
	}

	// Find the size of the block device:
	total_size = (int)(TWFunc::IOCTL_Get_Block_Size(Device.c_str()) / (1048576));

	DataManager::GetValue("tw_sdext_size", ext);
	DataManager::GetValue("tw_swap_size", swap);
	DataManager::GetValue("tw_sdpart_file_system", ext_format);
	fat_size = total_size - ext - swap;
	LOGINFO("sd card mount point %s block device is '%s', sdcard size is: %iMB, fat size: %iMB, ext size: %iMB, ext system: '%s', swap size: %iMB\n", DataManager::GetCurrentStoragePath().c_str(), Device.c_str(), total_size, fat_size, ext, ext_format.c_str(), swap);

	// Determine partition sizes
	if (swap == 0 && ext == 0) {
		fat_str = "-0";
	} else {
		memset(temp, 0, sizeof(temp));
		sprintf(temp, "%i", fat_size);
		fat_str = temp;
		fat_str += "MB";
	}
	if (swap == 0) {
		ext_str = "-0";
	} else {
		memset(temp, 0, sizeof(temp));
		sprintf(temp, "%i", ext);
		ext_str = "+";
		ext_str += temp;
		ext_str += "MB";
	}

	if (ext + swap > total_size) {
		gui_err("ext_swap_size=EXT + Swap size is larger than sdcard size.");
		return false;
	}

	gui_msg("remove_part_table=Removing partition table...");
	Command = "sgdisk --zap-all " + Device;
	LOGINFO("Command is: '%s'\n", Command.c_str());
	if (TWFunc::Exec_Cmd(Command) != 0) {
		gui_err("unable_rm_part=Unable to remove partition table.");
		Update_System_Details();
		return false;
	}
	gui_msg(Msg("create_part=Creating {1} partition...")("FAT32"));
	Command = "sgdisk  --new=0:0:" + fat_str + " --change-name=0:\"Microsoft basic data\" " + Device;
	LOGINFO("Command is: '%s'\n", Command.c_str());
	if (TWFunc::Exec_Cmd(Command) != 0) {
		gui_msg(Msg(msg::kError, "unable_to_create_part=Unable to create {1} partition.")("FAT32"));
		return false;
	}
	if (ext > 0) {
		gui_msg(Msg("create_part=Creating {1} partition...")("EXT"));
		Command = "sgdisk --new=0:0:" + ext_str + " --change-name=0:\"Linux filesystem\" " + Device;
		LOGINFO("Command is: '%s'\n", Command.c_str());
		if (TWFunc::Exec_Cmd(Command) != 0) {
			gui_msg(Msg(msg::kError, "unable_to_create_part=Unable to create {1} partition.")("EXT"));
			Update_System_Details();
			return false;
		}
	}
	if (swap > 0) {
		gui_msg(Msg("create_part=Creating {1} partition...")("swap"));
		Command = "sgdisk --new=0:0:-0 --change-name=0:\"Linux swap\" --typecode=0:0657FD6D-A4AB-43C4-84E5-0933C84B4F4F " + Device;
		LOGINFO("Command is: '%s'\n", Command.c_str());
		if (TWFunc::Exec_Cmd(Command) != 0) {
			gui_msg(Msg(msg::kError, "unable_to_create_part=Unable to create {1} partition.")("swap"));
			Update_System_Details();
			return false;
		}
	}

	// Convert GPT to MBR
	Command = "sgdisk --gpttombr " + Device;
	if (TWFunc::Exec_Cmd(Command) != 0)
		LOGINFO("Failed to covert partition GPT to MBR\n");

	// Tell the kernel to rescan the partition table
	int fd = open(Device.c_str(), O_RDONLY);
	ioctl(fd, BLKRRPART, 0);
	close(fd);

	string format_device = Device;
	if (Device.substr(0, 17) == "/dev/block/mmcblk")
		format_device += "p";

	// Format new partitions to proper file system
	if (fat_size > 0) {
		Command = "mkfs.fat " + format_device + "1";
		TWFunc::Exec_Cmd(Command);
	}
	if (ext > 0) {
		if (SDext == NULL) {
			Command = "mke2fs -t " + ext_format + " -m 0 " + format_device + "2";
			gui_msg(Msg("format_sdext_as=Formatting sd-ext as {1}...")(ext_format));
			LOGINFO("Formatting sd-ext after partitioning, command: '%s'\n", Command.c_str());
			TWFunc::Exec_Cmd(Command);
		} else {
			SDext->Wipe(ext_format);
		}
	}
	if (swap > 0) {
		Command = "mkswap " + format_device;
		if (ext > 0)
			Command += "3";
		else
			Command += "2";
		TWFunc::Exec_Cmd(Command);
	}

	// recreate TWRP folder and rewrite settings - these will be gone after sdcard is partitioned
	if (SDCard->Mount(true)) {
		string TWRP_Folder = SDCard->Mount_Point + "/TWRP";
		mkdir(TWRP_Folder.c_str(), 0777);
		DataManager::Flush();
	}

	Update_System_Details();
	gui_msg("part_complete=Partitioning complete.");
	return true;
}

void TWPartitionManager::Get_Partition_List(string ListType, std::vector<PartitionList> *Partition_List) {
	std::vector<TWPartition*>::iterator iter;
	if (ListType == "mount") {
		for (iter = Partitions.begin(); iter != Partitions.end(); iter++) {
			if ((*iter)->Can_Be_Mounted && !(*iter)->Is_SubPartition) {
				struct PartitionList part;
				part.Display_Name = (*iter)->Display_Name;
				part.Mount_Point = (*iter)->Mount_Point;
				part.selected = (*iter)->Is_Mounted();
				Partition_List->push_back(part);
			}
		}
	} else if (ListType == "storage") {
		char free_space[255];
		string Current_Storage = DataManager::GetCurrentStoragePath();
		for (iter = Partitions.begin(); iter != Partitions.end(); iter++) {
			if ((*iter)->Is_Storage) {
				struct PartitionList part;
				sprintf(free_space, "%llu", (*iter)->Free / 1024 / 1024);
				part.Display_Name = (*iter)->Storage_Name + " (";
				part.Display_Name += free_space;
				part.Display_Name += "MB)";
				part.Mount_Point = (*iter)->Storage_Path;
				if ((*iter)->Storage_Path == Current_Storage)
					part.selected = 1;
				else
					part.selected = 0;
				Partition_List->push_back(part);
			}
		}
#ifdef TARGET_RECOVERY_IS_MULTIROM
	} else if (ListType == "multirom_storage") {
		Update_tw_multirom_variables(DataManager::GetStrValue("tw_multirom_install_loc").c_str());

		char free_space[255];
		string Current_Storage = DataManager::GetStrValue("tw_multirom_storage_path");
		bool multirom_capable_storage;

		for (iter = Partitions.begin(); iter != Partitions.end(); iter++) {
			// what partitions are capable of being multirom_capabable_storage?
			// all :D
			// * has_data_media -> yes  (internal & adopted storage)
			// * not on mmcblk0 -> yes  (external sd / ext4 partitions)
			multirom_capable_storage = false;
			multirom_capable_storage |= (*iter)->Has_Data_Media != 0;
			multirom_capable_storage |= ((*iter)->Primary_Block_Device.compare(0, 18, "/dev/block/mmcblk0") != 0)
										&& ((*iter)->Primary_Block_Device.compare(0, 14, "/dev/block/dm-"));

			if (multirom_capable_storage) {
				struct PartitionList part;
				sprintf(free_space, "%llu", (*iter)->Free / 1024 / 1024);
				part.Display_Name = (*iter)->Storage_Name + " (";
				part.Display_Name += free_space;
				part.Display_Name += "MB)";
				part.Mount_Point = (*iter)->Storage_Path;
				if ((*iter)->Storage_Path == Current_Storage)
					part.selected = 1;
				else
					part.selected = 0;
				Partition_List->push_back(part);
			}
/* Original MultiROM method from multirom.cpp (keep for reference):
std::string MultiROM::listInstallLocations()
{
	std::string res = INTERNAL_MEM_LOC_TXT"\n";
	blkid_probe pr;
	const char *type;
	struct dirent *dt;
	char path[64];
	DIR *d = opendir("/dev/block/");
	if(!d)
		return res;

	while((dt = readdir(d)))
	{
		if(strncmp(dt->d_name, "mmcblk0", 7) == 0 || strncmp(dt->d_name, "dm-", 3) == 0)
			continue;
		snprintf(path, sizeof(path), "/dev/block/%s", dt->d_name);

		pr = blkid_new_probe_from_filename(path);
		if(!pr)
			continue;

		blkid_do_safeprobe(pr);
		if (blkid_probe_lookup_value(pr, "TYPE", &type, NULL) >= 0)
		{
			res += "/dev/block/";
			res += dt->d_name;
			res += " (";
			res += type;
			res += ")\n";
		}
		blkid_free_probe(pr);
	}
	closedir(d);
	return res;
}
*/
		}
#endif //TARGET_RECOVERY_IS_MULTIROM
	} else if (ListType == "backup") {
		char backup_size[255];
		unsigned long long Backup_Size;
		for (iter = Partitions.begin(); iter != Partitions.end(); iter++) {
			if ((*iter)->Can_Be_Backed_Up && !(*iter)->Is_SubPartition && (*iter)->Is_Present) {
				struct PartitionList part;
				Backup_Size = (*iter)->Backup_Size;
				if ((*iter)->Has_SubPartition) {
					std::vector<TWPartition*>::iterator subpart;

					for (subpart = Partitions.begin(); subpart != Partitions.end(); subpart++) {
						if ((*subpart)->Is_SubPartition && (*subpart)->Can_Be_Backed_Up && (*subpart)->Is_Present && (*subpart)->SubPartition_Of == (*iter)->Mount_Point)
							Backup_Size += (*subpart)->Backup_Size;
					}
				}
				sprintf(backup_size, "%llu", Backup_Size / 1024 / 1024);
				part.Display_Name = (*iter)->Backup_Display_Name + " (";
				part.Display_Name += backup_size;
				part.Display_Name += "MB)";
				part.Mount_Point = (*iter)->Backup_Path;
				part.selected = 0;
				Partition_List->push_back(part);
			}
		}
	} else if (ListType == "restore") {
		string Restore_List, restore_path;
		TWPartition* restore_part = NULL;

		DataManager::GetValue("tw_restore_list", Restore_List);
		if (!Restore_List.empty()) {
			size_t start_pos = 0, end_pos = Restore_List.find(";", start_pos);
			while (end_pos != string::npos && start_pos < Restore_List.size()) {
				restore_path = Restore_List.substr(start_pos, end_pos - start_pos);
				if ((restore_part = Find_Partition_By_Path(restore_path)) != NULL) {
					if ((restore_part->Backup_Name == "recovery" && !restore_part->Can_Be_Backed_Up) || restore_part->Is_SubPartition) {
						// Don't allow restore of recovery (causes problems on some devices)
						// Don't add subpartitions to the list of items
					} else {
						struct PartitionList part;
						part.Display_Name = restore_part->Backup_Display_Name;
						part.Mount_Point = restore_part->Backup_Path;
						part.selected = 1;
						Partition_List->push_back(part);
					}
				} else {
					gui_msg(Msg(msg::kError, "restore_unable_locate=Unable to locate '{1}' partition for restoring.")(restore_path));
				}
				start_pos = end_pos + 1;
				end_pos = Restore_List.find(";", start_pos);
			}
		}
	} else if (ListType == "wipe") {
		struct PartitionList dalvik;
		dalvik.Display_Name = gui_parse_text("{@dalvik}");
		dalvik.Mount_Point = "DALVIK";
		dalvik.selected = 0;
		Partition_List->push_back(dalvik);
		for (iter = Partitions.begin(); iter != Partitions.end(); iter++) {
			if ((*iter)->Wipe_Available_in_GUI && !(*iter)->Is_SubPartition) {
				struct PartitionList part;
				part.Display_Name = (*iter)->Display_Name;
				part.Mount_Point = (*iter)->Mount_Point;
				part.selected = 0;
				Partition_List->push_back(part);
			}
			if ((*iter)->Has_Android_Secure) {
				struct PartitionList part;
				part.Display_Name = (*iter)->Backup_Display_Name;
				part.Mount_Point = (*iter)->Backup_Path;
				part.selected = 0;
				Partition_List->push_back(part);
			}
			if ((*iter)->Has_Data_Media) {
				struct PartitionList datamedia;
				datamedia.Display_Name = (*iter)->Storage_Name;
				datamedia.Mount_Point = "INTERNAL";
				datamedia.selected = 0;
				Partition_List->push_back(datamedia);
			}
		}
	} else if (ListType == "flashimg") {
		for (iter = Partitions.begin(); iter != Partitions.end(); iter++) {
			if ((*iter)->Can_Flash_Img && (*iter)->Is_Present) {
				struct PartitionList part;
				part.Display_Name = (*iter)->Backup_Display_Name;
				part.Mount_Point = (*iter)->Backup_Path;
				part.selected = 0;
				Partition_List->push_back(part);
			}
		}
	} else {
		LOGERR("Unknown list type '%s' requested for TWPartitionManager::Get_Partition_List\n", ListType.c_str());
	}
}

int TWPartitionManager::Fstab_Processed(void) {
	return Partitions.size();
}

void TWPartitionManager::Output_Storage_Fstab(void) {
	std::vector<TWPartition*>::iterator iter;
	char storage_partition[255];
	string Temp;
	FILE *fp = fopen("/cache/recovery/storage.fstab", "w");

	if (fp == NULL) {
		gui_msg(Msg(msg::kError, "unable_to_open=Unable to open '{1}'.")("/cache/recovery/storage.fstab"));
		return;
	}

	// Iterate through all partitions
	for (iter = Partitions.begin(); iter != Partitions.end(); iter++) {
		if ((*iter)->Is_Storage) {
			Temp = (*iter)->Storage_Path + ";" + (*iter)->Storage_Name + ";\n";
			strcpy(storage_partition, Temp.c_str());
			fwrite(storage_partition, sizeof(storage_partition[0]), strlen(storage_partition) / sizeof(storage_partition[0]), fp);
		}
	}
	fclose(fp);
}

TWPartition *TWPartitionManager::Get_Default_Storage_Partition()
{
	TWPartition *res = NULL;
	for (std::vector<TWPartition*>::iterator iter = Partitions.begin(); iter != Partitions.end(); ++iter) {
		if(!(*iter)->Is_Storage)
			continue;

		if((*iter)->Is_Settings_Storage)
			return *iter;

		if(!res)
			res = *iter;
	}
	return res;
}

bool TWPartitionManager::Enable_MTP(void) {
#ifdef TW_HAS_MTP
	if (mtppid) {
		gui_err("mtp_already_enabled=MTP already enabled");
		return true;
	}
	//Launch MTP Responder
	LOGINFO("Starting MTP\n");

	int mtppipe[2];

	if (pipe(mtppipe) < 0) {
		LOGERR("Error creating MTP pipe\n");
		return false;
	}

	char old_value[PROPERTY_VALUE_MAX];
	property_get("sys.usb.config", old_value, "error");
	if (strcmp(old_value, "error") != 0 && strcmp(old_value, "mtp,adb") != 0) {
		char vendor[PROPERTY_VALUE_MAX];
		char product[PROPERTY_VALUE_MAX];
		property_set("sys.usb.config", "none");
		property_get("usb.vendor", vendor, "18D1");
		property_get("usb.product.mtpadb", product, "4EE2");
		string vendorstr = vendor;
		string productstr = product;
		TWFunc::write_file("/sys/class/android_usb/android0/idVendor", vendorstr);
		TWFunc::write_file("/sys/class/android_usb/android0/idProduct", productstr);
		property_set("sys.usb.config", "mtp,adb");
	}
	/* To enable MTP debug, use the twrp command line feature to
	 * twrp set tw_mtp_debug 1
	 */
	twrpMtp *mtp = new twrpMtp(DataManager::GetIntValue("tw_mtp_debug"));
	mtppid = mtp->forkserver(mtppipe);
	if (mtppid) {
		close(mtppipe[0]); // Host closes read side
		mtp_write_fd = mtppipe[1];
		DataManager::SetValue("tw_mtp_enabled", 1);
		Add_All_MTP_Storage();
		return true;
	} else {
		close(mtppipe[0]);
		close(mtppipe[1]);
		gui_err("mtp_fail=Failed to enable MTP");
		return false;
	}
#else
	gui_err("no_mtp=MTP support not included");
#endif
	DataManager::SetValue("tw_mtp_enabled", 0);
	return false;
}

void TWPartitionManager::Add_All_MTP_Storage(void) {
#ifdef TW_HAS_MTP
	std::vector<TWPartition*>::iterator iter;

	if (!mtppid)
		return; // MTP is not enabled

	for (iter = Partitions.begin(); iter != Partitions.end(); iter++) {
		if ((*iter)->Is_Storage && (*iter)->Is_Present && (*iter)->Mount(false))
			Add_Remove_MTP_Storage((*iter), MTP_MESSAGE_ADD_STORAGE);
	}
#else
	return;
#endif
}

bool TWPartitionManager::Disable_MTP(void) {
	char old_value[PROPERTY_VALUE_MAX];
	property_get("sys.usb.config", old_value, "error");
	if (strcmp(old_value, "adb") != 0) {
		char vendor[PROPERTY_VALUE_MAX];
		char product[PROPERTY_VALUE_MAX];
		property_set("sys.usb.config", "none");
		property_get("usb.vendor", vendor, "18D1");
		property_get("usb.product.adb", product, "D002");
		string vendorstr = vendor;
		string productstr = product;
		TWFunc::write_file("/sys/class/android_usb/android0/idVendor", vendorstr);
		TWFunc::write_file("/sys/class/android_usb/android0/idProduct", productstr);
		usleep(2000);
	}
#ifdef TW_HAS_MTP
	if (mtppid) {
		LOGINFO("Disabling MTP\n");
		int status;
		kill(mtppid, SIGKILL);
		mtppid = 0;
		// We don't care about the exit value, but this prevents a zombie process
		waitpid(mtppid, &status, 0);
		close(mtp_write_fd);
		mtp_write_fd = -1;
	}
#endif
	property_set("sys.usb.config", "adb");
#ifdef TW_HAS_MTP
	DataManager::SetValue("tw_mtp_enabled", 0);
	return true;
#endif
	return false;
}

TWPartition* TWPartitionManager::Find_Partition_By_MTP_Storage_ID(unsigned int Storage_ID) {
	std::vector<TWPartition*>::iterator iter;

	for (iter = Partitions.begin(); iter != Partitions.end(); iter++) {
		if ((*iter)->MTP_Storage_ID == Storage_ID)
			return (*iter);
	}
	return NULL;
}

bool TWPartitionManager::Add_Remove_MTP_Storage(TWPartition* Part, int message_type) {
#ifdef TW_HAS_MTP
	struct mtpmsg mtp_message;

	if (!mtppid)
		return false; // MTP is disabled

	if (mtp_write_fd < 0) {
		LOGINFO("MTP: mtp_write_fd is not set\n");
		return false;
	}

	if (Part) {
		if (Part->MTP_Storage_ID == 0)
			return false;
		if (message_type == MTP_MESSAGE_REMOVE_STORAGE) {
			mtp_message.message_type = MTP_MESSAGE_REMOVE_STORAGE; // Remove
			LOGINFO("sending message to remove %i\n", Part->MTP_Storage_ID);
			mtp_message.storage_id = Part->MTP_Storage_ID;
			if (write(mtp_write_fd, &mtp_message, sizeof(mtp_message)) <= 0) {
				LOGINFO("error sending message to remove storage %i\n", Part->MTP_Storage_ID);
				return false;
			} else {
				LOGINFO("Message sent, remove storage ID: %i\n", Part->MTP_Storage_ID);
				return true;
			}
		} else if (message_type == MTP_MESSAGE_ADD_STORAGE && Part->Is_Mounted()) {
			mtp_message.message_type = MTP_MESSAGE_ADD_STORAGE; // Add
			mtp_message.storage_id = Part->MTP_Storage_ID;
			mtp_message.path = Part->Storage_Path.c_str();
			mtp_message.display = Part->Storage_Name.c_str();
			mtp_message.maxFileSize = Part->Get_Max_FileSize();
			LOGINFO("sending message to add %i '%s' '%s'\n", mtp_message.storage_id, mtp_message.path, mtp_message.display);
			if (write(mtp_write_fd, &mtp_message, sizeof(mtp_message)) <= 0) {
				LOGINFO("error sending message to add storage %i\n", Part->MTP_Storage_ID);
				return false;
			} else {
				LOGINFO("Message sent, add storage ID: %i\n", Part->MTP_Storage_ID);
				return true;
			}
		} else {
			LOGERR("Unknown MTP message type: %i\n", message_type);
		}
	} else {
		// This hopefully never happens as the error handling should
		// occur in the calling function.
		LOGINFO("TWPartitionManager::Add_Remove_MTP_Storage NULL partition given\n");
	}
	return true;
#else
	gui_err("no_mtp=MTP support not included");
	DataManager::SetValue("tw_mtp_enabled", 0);
	return false;
#endif
}

bool TWPartitionManager::Add_MTP_Storage(string Mount_Point) {
#ifdef TW_HAS_MTP
	TWPartition* Part = PartitionManager.Find_Partition_By_Path(Mount_Point);
	if (Part) {
		return PartitionManager.Add_Remove_MTP_Storage(Part, MTP_MESSAGE_ADD_STORAGE);
	} else {
		LOGINFO("TWFunc::Add_MTP_Storage unable to locate partition for '%s'\n", Mount_Point.c_str());
	}
#endif
	return false;
}

bool TWPartitionManager::Add_MTP_Storage(unsigned int Storage_ID) {
#ifdef TW_HAS_MTP
	TWPartition* Part = PartitionManager.Find_Partition_By_MTP_Storage_ID(Storage_ID);
	if (Part) {
		return PartitionManager.Add_Remove_MTP_Storage(Part, MTP_MESSAGE_ADD_STORAGE);
	} else {
		LOGINFO("TWFunc::Add_MTP_Storage unable to locate partition for %i\n", Storage_ID);
	}
#endif
	return false;
}

bool TWPartitionManager::Remove_MTP_Storage(string Mount_Point) {
#ifdef TW_HAS_MTP
	TWPartition* Part = PartitionManager.Find_Partition_By_Path(Mount_Point);
	if (Part) {
		return PartitionManager.Add_Remove_MTP_Storage(Part, MTP_MESSAGE_REMOVE_STORAGE);
	} else {
		LOGINFO("TWFunc::Remove_MTP_Storage unable to locate partition for '%s'\n", Mount_Point.c_str());
	}
#endif
	return false;
}

bool TWPartitionManager::Remove_MTP_Storage(unsigned int Storage_ID) {
#ifdef TW_HAS_MTP
	TWPartition* Part = PartitionManager.Find_Partition_By_MTP_Storage_ID(Storage_ID);
	if (Part) {
		return PartitionManager.Add_Remove_MTP_Storage(Part, MTP_MESSAGE_REMOVE_STORAGE);
	} else {
		LOGINFO("TWFunc::Remove_MTP_Storage unable to locate partition for %i\n", Storage_ID);
	}
#endif
	return false;
}

bool TWPartitionManager::Flash_Image(string Filename) {
	int check, partition_count = 0;
	TWPartition* flash_part = NULL;
	string Flash_List, flash_path;
	size_t start_pos = 0, end_pos = 0;

	gui_msg("image_flash_start=[IMAGE FLASH STARTED]");
	gui_msg(Msg("img_to_flash=Image to flash: '{1}'")(Filename));

	if (!TWFunc::Path_Exists(Filename)) {
		if (!Mount_By_Path(Filename, true)) {
			return false;
		}
		if (!TWFunc::Path_Exists(Filename)) {
			gui_msg(Msg(msg::kError, "unable_to_locate=Unable to locate {1}.")(Filename));
			return false;
		}
	}

	gui_msg("calc_restore=Calculating restore details...");
	DataManager::GetValue("tw_flash_partition", Flash_List);
	if (!Flash_List.empty()) {
		end_pos = Flash_List.find(";", start_pos);
		while (end_pos != string::npos && start_pos < Flash_List.size()) {
			flash_path = Flash_List.substr(start_pos, end_pos - start_pos);
			flash_part = Find_Partition_By_Path(flash_path);
			if (flash_part != NULL) {
				partition_count++;
				if (partition_count > 1) {
					gui_err("too_many_flash=Too many partitions selected for flashing.");
					return false;
				}
			} else {
				gui_msg(Msg(msg::kError, "flash_unable_locate=Unable to locate '{1}' partition for flashing.")(flash_path));
				return false;
			}
			start_pos = end_pos + 1;
			end_pos = Flash_List.find(";", start_pos);
		}
	}

	if (partition_count == 0) {
		gui_err("no_part_flash=No partitions selected for flashing.");
		return false;
	}

	DataManager::SetProgress(0.0);
	if (flash_part) {
		if (!flash_part->Flash_Image(Filename))
			return false;
	} else {
		gui_err("invalid_flash=Invalid flash partition specified.");
		return false;
	}
	gui_highlight("flash_done=IMAGE FLASH COMPLETED]");
	return true;
}

#ifdef TARGET_RECOVERY_IS_MULTIROM
bool TWPartitionManager::Push_Context()
{
	sync();

	for(size_t i = 0; i < Partitions.size(); ++i)
		if(Partitions[i]->Is_Mounted())
			LOGINFO("Partition %s is mounted during TWPartitionManager::Push_Context()\n", Partitions[i]->Mount_Point.c_str());

	std::vector<TWPartition*> parts;
	Partitions.swap(parts);

	Contexts.push_back(parts);
	return true;
}

void TWPartitionManager::Copy_And_Push_Context()
{
	std::vector<TWPartition*> parts;
	for(size_t i = 0; i < Partitions.size(); ++i)
		parts.push_back(new TWPartition(*Partitions[i]));

	Partitions.swap(parts);
	Contexts.push_back(parts);
}

bool TWPartitionManager::Pop_Context()
{
	if(Contexts.empty())
		return false;

	sync();

	for(size_t i = 0; i < Partitions.size(); ++i)
	{
		if(Partitions[i]->Is_Mounted())
			LOGINFO("Partition %s is mounted during TWPartitionManager::Pop_Context()\n", Partitions[i]->Mount_Point.c_str());
		delete Partitions[i];
	}

	Partitions = Contexts.back();
	Contexts.pop_back();
	return true;
}

TWPartition* TWPartitionManager::Find_Original_Partition_By_Path(string Path) {
	std::vector<TWPartition*>::iterator iter;
	string Local_Path = TWFunc::Get_Root_Path(Path);

	std::vector<TWPartition*> *parts = &Partitions;
	if(!Contexts.empty())
		parts = &Contexts.front();

	for (iter = parts->begin(); iter != parts->end(); iter++) {
		if ((*iter)->Mount_Point == Local_Path || (!(*iter)->Symlink_Mount_Point.empty() && (*iter)->Symlink_Mount_Point == Local_Path))
			return (*iter);
	}
	return NULL;
}
<<<<<<< HEAD
=======

// copy this from multirom.h to avoid include
#define INTERNAL_MEM_LOC_TXT "Internal memory"

bool TWPartitionManager::Update_tw_multirom_variables(TWPartition* partition) {
	// Variables
	// ---------
	// tw_multirom_install_loc          -> (org) either "Internal memory" or "/dev/block/... (type)" eg
	//                                                   USB-OTG = "/dev/block/sda1 (vfat)"
	// tw_multirom_storage_path         -> (new) TWPartition->Storage_Path
	// tw_multirom_storage_display_name -> (new) TWPartition->Storage_Name
	// tw_multirom_storage_free_size    -> (new) TWPartition->Free
	//
	// in order to minimize code changes and preserve the original multirom code
	// we'll just keep using all of the above variables

	if (partition == NULL) {
		//error, now what?
		DataManager::SetValue("tw_multirom_storage_path", "");
		DataManager::SetValue("tw_multirom_install_loc", "");
		DataManager::SetValue("tw_multirom_storage_display_name", "");
		DataManager::SetValue("tw_multirom_storage_free_size", "");
		return false;
	}

	// tw_multirom_storage_path
	DataManager::SetValue("tw_multirom_storage_path", partition->Storage_Path);

	// tw_multirom_install_loc
	std::string str;
	if (partition->Is_Storage && partition->Is_Settings_Storage) {
		str = INTERNAL_MEM_LOC_TXT;
	} else {
		str = partition->Actual_Block_Device + " (" + partition->Current_File_System + ")";
	}
	DataManager::SetValue("tw_multirom_install_loc", str);

	// tw_multirom_storage_display_name and tw_multirom_storage_free_size
	DataManager::SetValue("tw_multirom_storage_display_name", partition->Storage_Name);
	char free_space[255];
	sprintf(free_space, "%llu", partition->Free / 1024 / 1024);
	DataManager::SetValue("tw_multirom_storage_free_size", free_space);

	return true;
}

bool TWPartitionManager::Update_tw_multirom_variables(std::string loc) {
	//location given, find the partition then fill
	TWPartition* partition = NULL;

	if(loc.compare(INTERNAL_MEM_LOC_TXT) == 0) {
		// set partition to internal
		partition = TWPartitionManager::Get_Default_Storage_Partition();
	} else {
		// find partition from "/dev/block/... (type)" style used by tw_multirom_install_loc
		for (std::vector<TWPartition*>::iterator iter = Partitions.begin(); iter != Partitions.end(); iter++) {
			if (loc.compare(0, (*iter)->Actual_Block_Device.size(), (*iter)->Actual_Block_Device) == 0) {
				partition = (*iter);
				break;
			}
		}
	}
	return Update_tw_multirom_variables(partition);
}
>>>>>>> c405f494
#endif //TARGET_RECOVERY_IS_MULTIROM

void TWPartitionManager::Translate_Partition(const char* path, const char* resource_name, const char* default_value) {
	TWPartition* part = PartitionManager.Find_Partition_By_Path(path);
	if (part) {
		if (part->Is_Adopted_Storage) {
			part->Display_Name = part->Display_Name + " - " + gui_lookup("data", "Data");
			part->Backup_Display_Name = part->Display_Name;
			part->Storage_Name = part->Storage_Name + " - " + gui_lookup("adopted_storage", "Adopted Storage");
		} else {
			part->Display_Name = gui_lookup(resource_name, default_value);
			part->Backup_Display_Name = part->Display_Name;
		}
	}
}

void TWPartitionManager::Translate_Partition(const char* path, const char* resource_name, const char* default_value, const char* storage_resource_name, const char* storage_default_value) {
	TWPartition* part = PartitionManager.Find_Partition_By_Path(path);
	if (part) {
		if (part->Is_Adopted_Storage) {
			part->Display_Name = part->Display_Name + " - " + gui_lookup("data", "Data");
			part->Backup_Display_Name = part->Display_Name;
			part->Storage_Name = part->Storage_Name + " - " + gui_lookup("adopted_storage", "Adopted Storage");
		} else {
			part->Display_Name = gui_lookup(resource_name, default_value);
			part->Backup_Display_Name = part->Display_Name;
			if (part->Is_Storage)
				part->Storage_Name = gui_lookup(storage_resource_name, storage_default_value);
		}
	}
}

void TWPartitionManager::Translate_Partition_Display_Names() {
	LOGINFO("Translating partition display names\n");
	Translate_Partition("/system", "system", "System");
	Translate_Partition("/system_image", "system_image", "System Image");
	Translate_Partition("/vendor", "vendor", "Vendor");
	Translate_Partition("/vendor_image", "vendor_image", "Vendor Image");
	Translate_Partition("/cache", "cache", "Cache");
	Translate_Partition("/data", "data", "Data", "internal", "Internal Storage");
	Translate_Partition("/boot", "boot", "Boot");
	Translate_Partition("/recovery", "recovery", "Recovery");
	if (!datamedia) {
		Translate_Partition("/sdcard", "sdcard", "SDCard", "sdcard", "SDCard");
		Translate_Partition("/internal_sd", "sdcard", "SDCard", "sdcard", "SDCard");
		Translate_Partition("/internal_sdcard", "sdcard", "SDCard", "sdcard", "SDCard");
		Translate_Partition("/emmc", "sdcard", "SDCard", "sdcard", "SDCard");
	}
	Translate_Partition("/external_sd", "microsd", "Micro SDCard", "microsd", "Micro SDCard");
	Translate_Partition("/external_sdcard", "microsd", "Micro SDCard", "microsd", "Micro SDCard");
	Translate_Partition("/usb-otg", "usbotg", "USB OTG", "usbotg", "USB OTG");
	Translate_Partition("/sd-ext", "sdext", "SD-EXT");

	// Android secure is a special case
	TWPartition* part = PartitionManager.Find_Partition_By_Path("/and-sec");
	if (part)
		part->Backup_Display_Name = gui_lookup("android_secure", "Android Secure");

	// This updates the text on all of the storage selection buttons in the GUI
	DataManager::SetBackupFolder();
}

void TWPartitionManager::Decrypt_Adopted() {
#ifdef TW_INCLUDE_CRYPTO
	if (!Mount_By_Path("/data", false)) {
		LOGERR("Cannot decrypt adopted storage because /data will not mount\n");
		return;
	}
	LOGINFO("Decrypt adopted storage starting\n");
	char* xmlFile = PageManager::LoadFileToBuffer("/data/system/storage.xml", NULL);
	xml_document<> *doc = NULL;
	xml_node<>* volumes = NULL;
	xml_node<>* volume = NULL;
	string Primary_Storage_UUID = "";
	if (xmlFile != NULL) {
		LOGINFO("successfully loaded storage.xml\n");
		doc = new xml_document<>();
		doc->parse<0>(xmlFile);
		volumes = doc->first_node("volumes");
		if (volumes) {
			xml_attribute<>* psuuid = volumes->first_attribute("primaryStorageUuid");
			if (psuuid) {
				Primary_Storage_UUID = psuuid->value();
			}
		}
	}
	std::vector<TWPartition*>::iterator adopt;
	for (adopt = Partitions.begin(); adopt != Partitions.end(); adopt++) {
		if ((*adopt)->Removable && (*adopt)->Is_Present) {
			if ((*adopt)->Decrypt_Adopted() == 0) {
				if (volumes) {
					xml_node<>* volume = volumes->first_node("volume");
					while (volume) {
						xml_attribute<>* guid = volume->first_attribute("partGuid");
						if (guid) {
							string GUID = (*adopt)->Adopted_GUID.c_str();
							GUID.insert(8, "-");
							GUID.insert(13, "-");
							GUID.insert(18, "-");
							GUID.insert(23, "-");

							if (strcasecmp(GUID.c_str(), guid->value()) == 0) {
								xml_attribute<>* attr = volume->first_attribute("nickname");
								if (attr) {
									(*adopt)->Storage_Name = attr->value();
									(*adopt)->Display_Name = (*adopt)->Storage_Name;
									(*adopt)->Backup_Display_Name = (*adopt)->Storage_Name;
									LOGINFO("storage name from storage.xml is '%s'\n", attr->value());
								}
								attr = volume->first_attribute("fsUuid");
								if (attr && !Primary_Storage_UUID.empty() && strcmp(Primary_Storage_UUID.c_str(), attr->value()) == 0) {
									TWPartition* Dat = Find_Partition_By_Path("/data");
									if (Dat) {
										LOGINFO("Internal storage is found on adopted storage '%s'\n", (*adopt)->Display_Name.c_str());
										LOGINFO("Changing '%s' to point to '%s'\n", Dat->Symlink_Mount_Point.c_str(), (*adopt)->Storage_Path.c_str());
										(*adopt)->Symlink_Mount_Point = Dat->Symlink_Mount_Point;
										Dat->Symlink_Mount_Point = "";
										// Toggle mounts to ensure that the symlink mount point (probably /sdcard) is mounted to the right location
										Dat->UnMount(false);
										Dat->Mount(false);
										(*adopt)->UnMount(false);
										(*adopt)->Mount(false);
										Output_Partition((*adopt));
									}
								}
								break;
							}
						}
						volume = volume->next_sibling("volume");
					}
				}
			}
		}
	}
	if (xmlFile) {
		doc->clear();
		delete doc;
		free(xmlFile);
	}
#else
	LOGINFO("Decrypt_Adopted: no crypto support\n");
	return;
#endif
}

void TWPartitionManager::Remove_Partition_By_Path(string Path) {
	std::vector<TWPartition*>::iterator iter;
	string Local_Path = TWFunc::Get_Root_Path(Path);

	for (iter = Partitions.begin(); iter != Partitions.end(); iter++) {
		if ((*iter)->Mount_Point == Local_Path || (!(*iter)->Symlink_Mount_Point.empty() && (*iter)->Symlink_Mount_Point == Local_Path)) {
			LOGINFO("Found and erasing '%s' from partition list\n", Local_Path.c_str());
			Partitions.erase(iter);
			return;
		}
	}
}<|MERGE_RESOLUTION|>--- conflicted
+++ resolved
@@ -2475,8 +2475,6 @@
 	}
 	return NULL;
 }
-<<<<<<< HEAD
-=======
 
 // copy this from multirom.h to avoid include
 #define INTERNAL_MEM_LOC_TXT "Internal memory"
@@ -2541,7 +2539,6 @@
 	}
 	return Update_tw_multirom_variables(partition);
 }
->>>>>>> c405f494
 #endif //TARGET_RECOVERY_IS_MULTIROM
 
 void TWPartitionManager::Translate_Partition(const char* path, const char* resource_name, const char* default_value) {
