--- conflicted
+++ resolved
@@ -371,16 +371,11 @@
 		printf("   Format_Block_Size: %lu\n", Part->Format_Block_Size);
 	if (!Part->MTD_Name.empty())
 		printf("   MTD_Name: %s\n", Part->MTD_Name.c_str());
-<<<<<<< HEAD
 #ifdef TARGET_RECOVERY_IS_MULTIROM
 	if (!Part->Bind_Of.empty())
 		printf("   Bind_Of: %s\n", Part->Bind_Of.c_str());
 #endif //TARGET_RECOVERY_IS_MULTIROM
-	string back_meth = Part->Backup_Method_By_Name();
-	printf("   Backup_Method: %s\n", back_meth.c_str());
-=======
 	printf("   Backup_Method: %s\n", Part->Backup_Method_By_Name().c_str());
->>>>>>> 37a7ab69
 	if (Part->Mount_Flags || !Part->Mount_Options.empty())
 		printf("   Mount_Options: %s\n", Part->Mount_Options.c_str());
 	if (Part->MTP_Storage_ID)
