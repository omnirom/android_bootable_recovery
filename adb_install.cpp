--- conflicted
+++ resolved
@@ -27,12 +27,9 @@
 #include <stdio.h>
 
 #include "ui.h"
-<<<<<<< HEAD
 #include "cutils/properties.h"
-=======
 #include "install.h"
 #include "common.h"
->>>>>>> 43348a62
 #include "adb_install.h"
 #include "minadbd/fuse_adb_provider.h"
 #include "fuse_sideload.h"
@@ -42,14 +39,7 @@
 #include "verifier.h"
 #endif
 
-#include <android-base/properties.h>
-
-<<<<<<< HEAD
-void
-set_usb_driver(bool enabled) {
-=======
-static void set_usb_driver(RecoveryUI* ui, bool enabled) {
->>>>>>> 43348a62
+static void set_usb_driver(bool enabled) {
     int fd = open("/sys/class/android_usb/android0/enable", O_WRONLY);
     if (fd < 0) {
 /* These error messages show when built in older Android branches (e.g. Gingerbread)
@@ -74,32 +64,22 @@
     }
 }
 
-static void stop_adbd(RecoveryUI* ui) {
-    ui->Print("Stopping adbd...\n");
-    android::base::SetProperty("ctl.stop", "adbd");
-    set_usb_driver(ui, false);
+static void stop_adbd() {
+    printf("Stopping adbd...\n");
+    property_set("ctl.stop", "adbd");
+    set_usb_driver(false);
 }
 
-<<<<<<< HEAD
-bool is_ro_debuggable() {
+static bool is_ro_debuggable() {
     char value[PROPERTY_VALUE_MAX+1];
     return (property_get("ro.debuggable", value, NULL) == 1 && value[0] == '1');
 }
 
-void
-maybe_restart_adbd() {
-    char value[PROPERTY_VALUE_MAX+1];
+static void maybe_restart_adbd() {
     if (is_ro_debuggable()) {
         printf("Restarting adbd...\n");
         set_usb_driver(true);
         property_set("ctl.start", "adbd");
-=======
-static void maybe_restart_adbd(RecoveryUI* ui) {
-    if (is_ro_debuggable()) {
-        ui->Print("Restarting adbd...\n");
-        set_usb_driver(ui, true);
-        android::base::SetProperty("ctl.start", "adbd");
->>>>>>> 43348a62
     }
 }
 
@@ -107,33 +87,25 @@
 // package, before timing out.
 #define ADB_INSTALL_TIMEOUT 300
 
-<<<<<<< HEAD
 int
 apply_from_adb(const char* install_file, pid_t* child_pid) {
 
     stop_adbd();
     set_usb_driver(true);
 /*
-=======
 int apply_from_adb(RecoveryUI* ui, bool* wipe_cache, const char* install_file) {
     modified_flash = true;
 
     stop_adbd(ui);
     set_usb_driver(ui, true);
 
->>>>>>> 43348a62
     ui->Print("\n\nNow send the package you want to apply\n"
               "to the device with \"adb sideload <filename>\"...\n");
 */
     pid_t child;
     if ((child = fork()) == 0) {
-<<<<<<< HEAD
         execl("/sbin/recovery", "recovery", "--adbd", install_file, NULL);
         _exit(-1);
-=======
-        execl("/sbin/recovery", "recovery", "--adbd", NULL);
-        _exit(EXIT_FAILURE);
->>>>>>> 43348a62
     }
 
     *child_pid = child;
@@ -193,8 +165,8 @@
         }
     }
 
-    set_usb_driver(ui, false);
-    maybe_restart_adbd(ui);
+    set_usb_driver(false);
+    maybe_restart_adbd();
 
     return result;
 }