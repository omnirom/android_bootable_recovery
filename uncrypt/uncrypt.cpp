/*
 * Copyright (C) 2014 The Android Open Source Project
 *
 * Licensed under the Apache License, Version 2.0 (the "License");
 * you may not use this file except in compliance with the License.
 * You may obtain a copy of the License at
 *
 *      http://www.apache.org/licenses/LICENSE-2.0
 *
 * Unless required by applicable law or agreed to in writing, software
 * distributed under the License is distributed on an "AS IS" BASIS,
 * WITHOUT WARRANTIES OR CONDITIONS OF ANY KIND, either express or implied.
 * See the License for the specific language governing permissions and
 * limitations under the License.
 */

// This program takes a file on an ext4 filesystem and produces a list
// of the blocks that file occupies, which enables the file contents
// to be read directly from the block device without mounting the
// filesystem.
//
// If the filesystem is using an encrypted block device, it will also
// read the file and rewrite it to the same blocks of the underlying
// (unencrypted) block device, so the file contents can be read
// without the need for the decryption key.
//
// The output of this program is a "block map" which looks like this:
//
//     /dev/block/platform/msm_sdcc.1/by-name/userdata     # block device
//     49652 4096                        # file size in bytes, block size
//     3                                 # count of block ranges
//     1000 1008                         # block range 0
//     2100 2102                         # ... block range 1
//     30 33                             # ... block range 2
//
// Each block range represents a half-open interval; the line "30 33"
// reprents the blocks [30, 31, 32].
//
// Recovery can take this block map file and retrieve the underlying
// file data to use as an update package.

/**
 * In addition to the uncrypt work, uncrypt also takes care of setting and
 * clearing the bootloader control block (BCB) at /misc partition.
 *
 * uncrypt is triggered as init services on demand. It uses socket to
 * communicate with its caller (i.e. system_server). The socket is managed by
 * init (i.e. created prior to the service starts, and destroyed when uncrypt
 * exits).
 *
 * Below is the uncrypt protocol.
 *
 *    a. caller                 b. init                    c. uncrypt
 * ---------------            ------------               --------------
 *  a1. ctl.start:
 *    setup-bcb /
 *    clear-bcb /
 *    uncrypt
 *
 *                         b2. create socket at
 *                           /dev/socket/uncrypt
 *
 *                                                   c3. listen and accept
 *
 *  a4. send a 4-byte int
 *    (message length)
 *                                                   c5. receive message length
 *  a6. send message
 *                                                   c7. receive message
 *                                                   c8. <do the work; may send
 *                                                      the progress>
 *  a9. <may handle progress>
 *                                                   c10. <upon finishing>
 *                                                     send "100" or "-1"
 *
 *  a11. receive status code
 *  a12. send a 4-byte int to
 *    ack the receive of the
 *    final status code
 *                                                   c13. receive and exit
 *
 *                          b14. destroy the socket
 *
 * Note that a12 and c13 are necessary to ensure a11 happens before the socket
 * gets destroyed in b14.
 */

#include <arpa/inet.h>
#include <errno.h>
#include <fcntl.h>
#include <inttypes.h>
#include <libgen.h>
#include <linux/fs.h>
#include <stdarg.h>
#include <stdio.h>
#include <stdlib.h>
#include <string.h>
#include <sys/mman.h>
#include <sys/socket.h>
#include <sys/stat.h>
#include <sys/types.h>
#include <unistd.h>

#include <algorithm>
#include <memory>
#include <vector>

#include <android-base/file.h>
#include <android-base/logging.h>
#include <android-base/stringprintf.h>
#include <android-base/strings.h>
#include <android-base/unique_fd.h>
#include <cutils/android_reboot.h>
#include <cutils/properties.h>
#include <cutils/sockets.h>
#include <fs_mgr.h>

#define LOG_TAG "uncrypt"
#include <log/log.h>

#include "bootloader.h"

#define WINDOW_SIZE 5

// uncrypt provides three services: SETUP_BCB, CLEAR_BCB and UNCRYPT.
//
// SETUP_BCB and CLEAR_BCB services use socket communication and do not rely
// on /cache partitions. They will handle requests to reboot into recovery
// (for applying updates for non-A/B devices, or factory resets for all
// devices).
//
// UNCRYPT service still needs files on /cache partition (UNCRYPT_PATH_FILE
// and CACHE_BLOCK_MAP). It will be working (and needed) only for non-A/B
// devices, on which /cache partitions always exist.
static const std::string CACHE_BLOCK_MAP = "/cache/recovery/block.map";
static const std::string UNCRYPT_PATH_FILE = "/cache/recovery/uncrypt_file";
static const std::string UNCRYPT_SOCKET = "uncrypt";

static struct fstab* fstab = nullptr;

static int write_at_offset(unsigned char* buffer, size_t size, int wfd, off64_t offset) {
    if (TEMP_FAILURE_RETRY(lseek64(wfd, offset, SEEK_SET)) == -1) {
        ALOGE("error seeking to offset %" PRId64 ": %s", offset, strerror(errno));
        return -1;
    }
    if (!android::base::WriteFully(wfd, buffer, size)) {
        ALOGE("error writing offset %" PRId64 ": %s", offset, strerror(errno));
        return -1;
    }
    return 0;
}

static void add_block_to_ranges(std::vector<int>& ranges, int new_block) {
    if (!ranges.empty() && new_block == ranges.back()) {
        // If the new block comes immediately after the current range,
        // all we have to do is extend the current range.
        ++ranges.back();
    } else {
        // We need to start a new range.
        ranges.push_back(new_block);
        ranges.push_back(new_block + 1);
    }
}

static struct fstab* read_fstab() {
    fstab = NULL;

    // The fstab path is always "/fstab.${ro.hardware}".
    char fstab_path[PATH_MAX+1] = "/fstab.";
    if (!property_get("ro.hardware", fstab_path+strlen(fstab_path), "")) {
        ALOGE("failed to get ro.hardware");
        return NULL;
    }

    fstab = fs_mgr_read_fstab(fstab_path);
    if (!fstab) {
        ALOGE("failed to read %s", fstab_path);
        return NULL;
    }

    return fstab;
}

static const char* find_block_device(const char* path, bool* encryptable, bool* encrypted) {
    // Look for a volume whose mount point is the prefix of path and
    // return its block device.  Set encrypted if it's currently
    // encrypted.
    for (int i = 0; i < fstab->num_entries; ++i) {
        struct fstab_rec* v = &fstab->recs[i];
        if (!v->mount_point) {
            continue;
        }
        int len = strlen(v->mount_point);
        if (strncmp(path, v->mount_point, len) == 0 &&
            (path[len] == '/' || path[len] == 0)) {
            *encrypted = false;
            *encryptable = false;
            if (fs_mgr_is_encryptable(v) || fs_mgr_is_file_encrypted(v)) {
                *encryptable = true;
                char buffer[PROPERTY_VALUE_MAX+1];
                if (property_get("ro.crypto.state", buffer, "") &&
                    strcmp(buffer, "encrypted") == 0) {
                    *encrypted = true;
                }
            }
            return v->blk_device;
        }
    }

    return NULL;
}

static bool write_status_to_socket(int status, int socket) {
    int status_out = htonl(status);
    return android::base::WriteFully(socket, &status_out, sizeof(int));
}

// Parse uncrypt_file to find the update package name.
static bool find_uncrypt_package(const std::string& uncrypt_path_file, std::string* package_name) {
    CHECK(package_name != nullptr);
    std::string uncrypt_path;
    if (!android::base::ReadFileToString(uncrypt_path_file, &uncrypt_path)) {
        ALOGE("failed to open \"%s\": %s", uncrypt_path_file.c_str(), strerror(errno));
        return false;
    }

    // Remove the trailing '\n' if present.
    *package_name = android::base::Trim(uncrypt_path);
    return true;
}

static int produce_block_map(const char* path, const char* map_file, const char* blk_dev,
                             bool encrypted, int socket) {
    std::string err;
    if (!android::base::RemoveFileIfExists(map_file, &err)) {
        ALOGE("failed to remove the existing map file %s: %s", map_file, err.c_str());
        return -1;
    }
    std::string tmp_map_file = std::string(map_file) + ".tmp";
    android::base::unique_fd mapfd(open(tmp_map_file.c_str(),
                                        O_WRONLY | O_CREAT, S_IRUSR | S_IWUSR));
    if (mapfd == -1) {
        ALOGE("failed to open %s: %s\n", tmp_map_file.c_str(), strerror(errno));
        return -1;
    }

    // Make sure we can write to the socket.
    if (!write_status_to_socket(0, socket)) {
        ALOGE("failed to write to socket %d\n", socket);
        return -1;
    }

    struct stat sb;
    if (stat(path, &sb) != 0) {
        ALOGE("failed to stat %s", path);
        return -1;
    }

    ALOGI(" block size: %ld bytes", static_cast<long>(sb.st_blksize));

    int blocks = ((sb.st_size-1) / sb.st_blksize) + 1;
    ALOGI("  file size: %" PRId64 " bytes, %d blocks", sb.st_size, blocks);

    std::vector<int> ranges;

    std::string s = android::base::StringPrintf("%s\n%" PRId64 " %ld\n",
                       blk_dev, sb.st_size, static_cast<long>(sb.st_blksize));
    if (!android::base::WriteStringToFd(s, mapfd)) {
        ALOGE("failed to write %s: %s", tmp_map_file.c_str(), strerror(errno));
        return -1;
    }

    std::vector<std::vector<unsigned char>> buffers;
    if (encrypted) {
        buffers.resize(WINDOW_SIZE, std::vector<unsigned char>(sb.st_blksize));
    }
    int head_block = 0;
    int head = 0, tail = 0;

    android::base::unique_fd fd(open(path, O_RDONLY));
    if (fd == -1) {
        ALOGE("failed to open %s for reading: %s", path, strerror(errno));
        return -1;
    }

    android::base::unique_fd wfd;
    if (encrypted) {
        wfd.reset(open(blk_dev, O_WRONLY));
        if (wfd == -1) {
            ALOGE("failed to open fd for writing: %s", strerror(errno));
            return -1;
        }
    }

    off64_t pos = 0;
    int last_progress = 0;
    while (pos < sb.st_size) {
        // Update the status file, progress must be between [0, 99].
        int progress = static_cast<int>(100 * (double(pos) / double(sb.st_size)));
        if (progress > last_progress) {
            last_progress = progress;
            write_status_to_socket(progress, socket);
        }

        if ((tail+1) % WINDOW_SIZE == head) {
            // write out head buffer
            int block = head_block;
            if (ioctl(fd, FIBMAP, &block) != 0) {
                ALOGE("failed to find block %d", head_block);
                return -1;
            }
            add_block_to_ranges(ranges, block);
            if (encrypted) {
                if (write_at_offset(buffers[head].data(), sb.st_blksize, wfd,
                                    static_cast<off64_t>(sb.st_blksize) * block) != 0) {
                    return -1;
                }
            }
            head = (head + 1) % WINDOW_SIZE;
            ++head_block;
        }

        // read next block to tail
        if (encrypted) {
            size_t to_read = static_cast<size_t>(
                    std::min(static_cast<off64_t>(sb.st_blksize), sb.st_size - pos));
            if (!android::base::ReadFully(fd, buffers[tail].data(), to_read)) {
                ALOGE("failed to read: %s", strerror(errno));
                return -1;
            }
            pos += to_read;
        } else {
            // If we're not encrypting; we don't need to actually read
            // anything, just skip pos forward as if we'd read a
            // block.
            pos += sb.st_blksize;
        }
        tail = (tail+1) % WINDOW_SIZE;
    }

    while (head != tail) {
        // write out head buffer
        int block = head_block;
        if (ioctl(fd, FIBMAP, &block) != 0) {
            ALOGE("failed to find block %d", head_block);
            return -1;
        }
        add_block_to_ranges(ranges, block);
        if (encrypted) {
            if (write_at_offset(buffers[head].data(), sb.st_blksize, wfd,
                                static_cast<off64_t>(sb.st_blksize) * block) != 0) {
                return -1;
            }
        }
        head = (head + 1) % WINDOW_SIZE;
        ++head_block;
    }

    if (!android::base::WriteStringToFd(
            android::base::StringPrintf("%zu\n", ranges.size() / 2), mapfd)) {
        ALOGE("failed to write %s: %s", tmp_map_file.c_str(), strerror(errno));
        return -1;
    }
    for (size_t i = 0; i < ranges.size(); i += 2) {
        if (!android::base::WriteStringToFd(
                android::base::StringPrintf("%d %d\n", ranges[i], ranges[i+1]), mapfd)) {
            ALOGE("failed to write %s: %s", tmp_map_file.c_str(), strerror(errno));
            return -1;
        }
    }

    if (fsync(mapfd) == -1) {
        ALOGE("failed to fsync \"%s\": %s", tmp_map_file.c_str(), strerror(errno));
        return -1;
    }
    if (close(mapfd.release()) == -1) {
        ALOGE("failed to close %s: %s", tmp_map_file.c_str(), strerror(errno));
        return -1;
    }

    if (encrypted) {
        if (fsync(wfd) == -1) {
            ALOGE("failed to fsync \"%s\": %s", blk_dev, strerror(errno));
            return -1;
        }
        if (close(wfd.release()) == -1) {
            ALOGE("failed to close %s: %s", blk_dev, strerror(errno));
            return -1;
        }
    }

    if (rename(tmp_map_file.c_str(), map_file) == -1) {
        ALOGE("failed to rename %s to %s: %s", tmp_map_file.c_str(), map_file, strerror(errno));
        return -1;
    }
    // Sync dir to make rename() result written to disk.
    std::string file_name = map_file;
    std::string dir_name = dirname(&file_name[0]);
    android::base::unique_fd dfd(open(dir_name.c_str(), O_RDONLY | O_DIRECTORY));
    if (dfd == -1) {
        ALOGE("failed to open dir %s: %s", dir_name.c_str(), strerror(errno));
        return -1;
    }
    if (fsync(dfd) == -1) {
        ALOGE("failed to fsync %s: %s", dir_name.c_str(), strerror(errno));
        return -1;
    }
    if (close(dfd.release()) == -1) {
        ALOGE("failed to close %s: %s", dir_name.c_str(), strerror(errno));
        return -1;
    }
    return 0;
}

static std::string get_misc_blk_device() {
    if (fstab == nullptr) {
        return "";
    }
    struct fstab_rec* rec = fs_mgr_get_entry_for_mount_point(fstab, "/misc");
    if (rec != nullptr) {
        return rec->blk_device;
    }
    return "";
}

static int read_bootloader_message(bootloader_message* out) {
    std::string misc_blk_device = get_misc_blk_device();
    if (misc_blk_device.empty()) {
        ALOGE("failed to find /misc partition.");
        return -1;
    }
    android::base::unique_fd fd(open(misc_blk_device.c_str(), O_RDONLY));
    if (fd == -1) {
        ALOGE("failed to open %s: %s", misc_blk_device.c_str(), strerror(errno));
        return -1;
    }
    if (!android::base::ReadFully(fd, out, sizeof(*out))) {
        ALOGE("failed to read %s: %s", misc_blk_device.c_str(), strerror(errno));
        return -1;
    }
    return 0;
}

static int write_bootloader_message(const bootloader_message* in) {
    std::string misc_blk_device = get_misc_blk_device();
    if (misc_blk_device.empty()) {
        ALOGE("failed to find /misc partition.");
        return -1;
    }
    android::base::unique_fd fd(open(misc_blk_device.c_str(), O_WRONLY | O_SYNC));
    if (fd == -1) {
        ALOGE("failed to open %s: %s", misc_blk_device.c_str(), strerror(errno));
        return -1;
    }
    if (!android::base::WriteFully(fd, in, sizeof(*in))) {
        ALOGE("failed to write %s: %s", misc_blk_device.c_str(), strerror(errno));
        return -1;
    }
    // TODO: O_SYNC and fsync() duplicates each other?
    if (fsync(fd) == -1) {
        ALOGE("failed to fsync %s: %s", misc_blk_device.c_str(), strerror(errno));
        return -1;
    }
    return 0;
}

static int uncrypt(const char* input_path, const char* map_file, const int socket) {
    ALOGI("update package is \"%s\"", input_path);

    // Turn the name of the file we're supposed to convert into an
    // absolute path, so we can find what filesystem it's on.
    char path[PATH_MAX+1];
    if (realpath(input_path, path) == NULL) {
        ALOGE("failed to convert \"%s\" to absolute path: %s", input_path, strerror(errno));
        return 1;
    }

    bool encryptable;
    bool encrypted;
    const char* blk_dev = find_block_device(path, &encryptable, &encrypted);
    if (blk_dev == NULL) {
        ALOGE("failed to find block device for %s", path);
        return 1;
    }

    // If the filesystem it's on isn't encrypted, we only produce the
    // block map, we don't rewrite the file contents (it would be
    // pointless to do so).
    ALOGI("encryptable: %s", encryptable ? "yes" : "no");
    ALOGI("  encrypted: %s", encrypted ? "yes" : "no");

    // Recovery supports installing packages from 3 paths: /cache,
    // /data, and /sdcard.  (On a particular device, other locations
    // may work, but those are three we actually expect.)
    //
    // On /data we want to convert the file to a block map so that we
    // can read the package without mounting the partition.  On /cache
    // and /sdcard we leave the file alone.
    if (strncmp(path, "/data/", 6) == 0) {
        ALOGI("writing block map %s", map_file);
        if (produce_block_map(path, map_file, blk_dev, encrypted, socket) != 0) {
            return 1;
        }
    }

    return 0;
}

<<<<<<< HEAD
static bool uncrypt_wrapper(const char* input_path, const char* map_file, const int socket) {
    std::string package;
    if (input_path == nullptr) {
        if (!find_uncrypt_package(UNCRYPT_PATH_FILE, &package)) {
            write_status_to_socket(-1, socket);
            return false;
=======
static int uncrypt_wrapper(const char* input_path, const char* map_file,
                           const std::string& status_file) {
    // The pipe has been created by the system server.
    android::base::unique_fd status_fd(open(status_file.c_str(),
                                            O_WRONLY | O_CREAT | O_SYNC, S_IRUSR | S_IWUSR));
    if (status_fd == -1) {
        ALOGE("failed to open pipe \"%s\": %s", status_file.c_str(), strerror(errno));
        return 1;
    }

    std::string package;
    if (input_path == nullptr) {
        if (!find_uncrypt_package(UNCRYPT_PATH_FILE, &package)) {
            android::base::WriteStringToFd("-1\n", status_fd);
            return 1;
>>>>>>> 5cf4701d
        }
        input_path = package.c_str();
    }
    CHECK(map_file != nullptr);
<<<<<<< HEAD
    int status = uncrypt(input_path, map_file, socket);
    if (status != 0) {
        write_status_to_socket(-1, socket);
        return false;
    }
    write_status_to_socket(100, socket);
    return true;
}

static bool clear_bcb(const int socket) {
    bootloader_message boot = {};
    if (write_bootloader_message(&boot) != 0) {
        write_status_to_socket(-1, socket);
        return false;
    }
    write_status_to_socket(100, socket);
    return true;
}

static bool setup_bcb(const int socket) {
    // c5. receive message length
    int length;
    if (!android::base::ReadFully(socket, &length, 4)) {
        ALOGE("failed to read the length: %s", strerror(errno));
        return false;
=======
    int status = uncrypt(input_path, map_file, status_fd);
    if (status != 0) {
        android::base::WriteStringToFd("-1\n", status_fd);
        return 1;
    }
    android::base::WriteStringToFd("100\n", status_fd);
    return 0;
}

static int clear_bcb(const std::string& status_file) {
    android::base::unique_fd status_fd(open(status_file.c_str(),
                                            O_WRONLY | O_CREAT | O_SYNC, S_IRUSR | S_IWUSR));
    if (status_fd == -1) {
        ALOGE("failed to open pipe \"%s\": %s", status_file.c_str(), strerror(errno));
        return 1;
    }
    bootloader_message boot = {};
    if (write_bootloader_message(&boot) != 0) {
        android::base::WriteStringToFd("-1\n", status_fd);
        return 1;
    }
    android::base::WriteStringToFd("100\n", status_fd);
    return 0;
}

static int setup_bcb(const std::string& command_file, const std::string& status_file) {
    android::base::unique_fd status_fd(open(status_file.c_str(),
                                            O_WRONLY | O_CREAT | O_SYNC, S_IRUSR | S_IWUSR));
    if (status_fd == -1) {
        ALOGE("failed to open pipe \"%s\": %s", status_file.c_str(), strerror(errno));
        return 1;
>>>>>>> 5cf4701d
    }
    length = ntohl(length);

    // c7. receive message
    std::string content;
<<<<<<< HEAD
    content.resize(length);
    if (!android::base::ReadFully(socket, &content[0], length)) {
        ALOGE("failed to read the length: %s", strerror(errno));
        return false;
=======
    if (!android::base::ReadFileToString(command_file, &content)) {
        ALOGE("failed to read \"%s\": %s", command_file.c_str(), strerror(errno));
        android::base::WriteStringToFd("-1\n", status_fd);
        return 1;
>>>>>>> 5cf4701d
    }
    ALOGI("  received command: [%s] (%zu)", content.c_str(), content.size());

    // c8. setup the bcb command
    bootloader_message boot = {};
    strlcpy(boot.command, "boot-recovery", sizeof(boot.command));
    strlcpy(boot.recovery, "recovery\n", sizeof(boot.recovery));
    strlcat(boot.recovery, content.c_str(), sizeof(boot.recovery));
    if (write_bootloader_message(&boot) != 0) {
        ALOGE("failed to set bootloader message");
<<<<<<< HEAD
        write_status_to_socket(-1, socket);
        return false;
    }
    // c10. send "100" status
    write_status_to_socket(100, socket);
    return true;
=======
        android::base::WriteStringToFd("-1\n", status_fd);
        return 1;
    }
    android::base::WriteStringToFd("100\n", status_fd);
    return 0;
>>>>>>> 5cf4701d
}

static int read_bcb() {
    bootloader_message boot;
    if (read_bootloader_message(&boot) != 0) {
        ALOGE("failed to get bootloader message");
        return 1;
    }
    printf("bcb command: %s\n", boot.command);
    printf("bcb recovery:\n%s\n", boot.recovery);
    return 0;
}

static void usage(const char* exename) {
    fprintf(stderr, "Usage of %s:\n", exename);
    fprintf(stderr, "%s [<package_path> <map_file>]  Uncrypt ota package.\n", exename);
    fprintf(stderr, "%s --clear-bcb  Clear BCB data in misc partition.\n", exename);
    fprintf(stderr, "%s --setup-bcb  Setup BCB data by command file.\n", exename);
    fprintf(stderr, "%s --read-bcb   Read BCB data from misc partition.\n", exename);
}

int main(int argc, char** argv) {
    enum { UNCRYPT, SETUP_BCB, CLEAR_BCB } action;
    const char* input_path = nullptr;
    const char* map_file = CACHE_BLOCK_MAP.c_str();

    if (argc == 2 && strcmp(argv[1], "--clear-bcb") == 0) {
        action = CLEAR_BCB;
    } else if (argc == 2 && strcmp(argv[1], "--setup-bcb") == 0) {
        action = SETUP_BCB;
    } else if (argc ==2 && strcmp(argv[1], "--read-bcb") == 0) {
        return read_bcb();
    } else if (argc == 1) {
        action = UNCRYPT;
    } else if (argc == 3) {
        input_path = argv[1];
        map_file = argv[2];
        action = UNCRYPT;
    } else {
        usage(argv[0]);
        return 2;
    }

    if ((fstab = read_fstab()) == nullptr) {
        return 1;
    }

    // c3. The socket is created by init when starting the service. uncrypt
    // will use the socket to communicate with its caller.
    unique_fd service_socket(android_get_control_socket(UNCRYPT_SOCKET.c_str()));
    if (!service_socket) {
        ALOGE("failed to open socket \"%s\": %s", UNCRYPT_SOCKET.c_str(), strerror(errno));
        return 1;
    }
    fcntl(service_socket.get(), F_SETFD, FD_CLOEXEC);

    if (listen(service_socket.get(), 1) == -1) {
        ALOGE("failed to listen on socket %d: %s", service_socket.get(), strerror(errno));
        return 1;
    }

    unique_fd socket_fd(accept4(service_socket.get(), nullptr, nullptr, SOCK_CLOEXEC));
    if (!socket_fd) {
        ALOGE("failed to accept on socket %d: %s", service_socket.get(), strerror(errno));
        return 1;
    }

    bool success = false;
    switch (action) {
        case UNCRYPT:
            success = uncrypt_wrapper(input_path, map_file, socket_fd.get());
            break;
        case SETUP_BCB:
            success = setup_bcb(socket_fd.get());
            break;
        case CLEAR_BCB:
            success = clear_bcb(socket_fd.get());
            break;
        default:  // Should never happen.
            ALOGE("Invalid uncrypt action code: %d", action);
            return 1;
    }

    // c13. Read a 4-byte code from the client before uncrypt exits. This is to
    // ensure the client to receive the last status code before the socket gets
    // destroyed.
    int code;
    if (android::base::ReadFully(socket_fd.get(), &code, 4)) {
        ALOGI("  received %d, exiting now", code);
    } else {
        ALOGE("failed to read the code: %s", strerror(errno));
    }
    return success ? 0 : 1;
}<|MERGE_RESOLUTION|>--- conflicted
+++ resolved
@@ -506,35 +506,16 @@
     return 0;
 }
 
-<<<<<<< HEAD
 static bool uncrypt_wrapper(const char* input_path, const char* map_file, const int socket) {
     std::string package;
     if (input_path == nullptr) {
         if (!find_uncrypt_package(UNCRYPT_PATH_FILE, &package)) {
             write_status_to_socket(-1, socket);
             return false;
-=======
-static int uncrypt_wrapper(const char* input_path, const char* map_file,
-                           const std::string& status_file) {
-    // The pipe has been created by the system server.
-    android::base::unique_fd status_fd(open(status_file.c_str(),
-                                            O_WRONLY | O_CREAT | O_SYNC, S_IRUSR | S_IWUSR));
-    if (status_fd == -1) {
-        ALOGE("failed to open pipe \"%s\": %s", status_file.c_str(), strerror(errno));
-        return 1;
-    }
-
-    std::string package;
-    if (input_path == nullptr) {
-        if (!find_uncrypt_package(UNCRYPT_PATH_FILE, &package)) {
-            android::base::WriteStringToFd("-1\n", status_fd);
-            return 1;
->>>>>>> 5cf4701d
         }
         input_path = package.c_str();
     }
     CHECK(map_file != nullptr);
-<<<<<<< HEAD
     int status = uncrypt(input_path, map_file, socket);
     if (status != 0) {
         write_status_to_socket(-1, socket);
@@ -560,55 +541,15 @@
     if (!android::base::ReadFully(socket, &length, 4)) {
         ALOGE("failed to read the length: %s", strerror(errno));
         return false;
-=======
-    int status = uncrypt(input_path, map_file, status_fd);
-    if (status != 0) {
-        android::base::WriteStringToFd("-1\n", status_fd);
-        return 1;
-    }
-    android::base::WriteStringToFd("100\n", status_fd);
-    return 0;
-}
-
-static int clear_bcb(const std::string& status_file) {
-    android::base::unique_fd status_fd(open(status_file.c_str(),
-                                            O_WRONLY | O_CREAT | O_SYNC, S_IRUSR | S_IWUSR));
-    if (status_fd == -1) {
-        ALOGE("failed to open pipe \"%s\": %s", status_file.c_str(), strerror(errno));
-        return 1;
-    }
-    bootloader_message boot = {};
-    if (write_bootloader_message(&boot) != 0) {
-        android::base::WriteStringToFd("-1\n", status_fd);
-        return 1;
-    }
-    android::base::WriteStringToFd("100\n", status_fd);
-    return 0;
-}
-
-static int setup_bcb(const std::string& command_file, const std::string& status_file) {
-    android::base::unique_fd status_fd(open(status_file.c_str(),
-                                            O_WRONLY | O_CREAT | O_SYNC, S_IRUSR | S_IWUSR));
-    if (status_fd == -1) {
-        ALOGE("failed to open pipe \"%s\": %s", status_file.c_str(), strerror(errno));
-        return 1;
->>>>>>> 5cf4701d
     }
     length = ntohl(length);
 
     // c7. receive message
     std::string content;
-<<<<<<< HEAD
     content.resize(length);
     if (!android::base::ReadFully(socket, &content[0], length)) {
         ALOGE("failed to read the length: %s", strerror(errno));
         return false;
-=======
-    if (!android::base::ReadFileToString(command_file, &content)) {
-        ALOGE("failed to read \"%s\": %s", command_file.c_str(), strerror(errno));
-        android::base::WriteStringToFd("-1\n", status_fd);
-        return 1;
->>>>>>> 5cf4701d
     }
     ALOGI("  received command: [%s] (%zu)", content.c_str(), content.size());
 
@@ -619,20 +560,12 @@
     strlcat(boot.recovery, content.c_str(), sizeof(boot.recovery));
     if (write_bootloader_message(&boot) != 0) {
         ALOGE("failed to set bootloader message");
-<<<<<<< HEAD
         write_status_to_socket(-1, socket);
         return false;
     }
     // c10. send "100" status
     write_status_to_socket(100, socket);
     return true;
-=======
-        android::base::WriteStringToFd("-1\n", status_fd);
-        return 1;
-    }
-    android::base::WriteStringToFd("100\n", status_fd);
-    return 0;
->>>>>>> 5cf4701d
 }
 
 static int read_bcb() {
