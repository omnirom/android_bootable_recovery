# Copyright (C) 2007 The Android Open Source Project
#
# Licensed under the Apache License, Version 2.0 (the "License");
# you may not use this file except in compliance with the License.
# You may obtain a copy of the License at
#
#      http://www.apache.org/licenses/LICENSE-2.0
#
# Unless required by applicable law or agreed to in writing, software
# distributed under the License is distributed on an "AS IS" BASIS,
# WITHOUT WARRANTIES OR CONDITIONS OF ANY KIND, either express or implied.
# See the License for the specific language governing permissions and
# limitations under the License.

LOCAL_PATH := $(call my-dir)

# libfusesideload (static library)
# ===============================
include $(CLEAR_VARS)
LOCAL_SRC_FILES := fuse_sideload.cpp
LOCAL_CLANG := true
LOCAL_CFLAGS := -O2 -g -DADB_HOST=0 -Wall -Wno-unused-parameter -Werror
LOCAL_CFLAGS += -D_XOPEN_SOURCE -D_GNU_SOURCE
LOCAL_MODULE := libfusesideload
LOCAL_STATIC_LIBRARIES := libcutils libc libcrypto_static
include $(BUILD_STATIC_LIBRARY)

# libmounts (static library)
# ===============================
include $(CLEAR_VARS)
LOCAL_SRC_FILES := mounts.cpp
LOCAL_CLANG := true
LOCAL_CFLAGS := -Wall -Wno-unused-parameter -Werror
LOCAL_MODULE := libmounts
include $(BUILD_STATIC_LIBRARY)

# recovery (static executable)
# ===============================
include $(CLEAR_VARS)

LOCAL_SRC_FILES := \
    adb_install.cpp \
    asn1_decoder.cpp \
    device.cpp \
    fuse_sdcard_provider.cpp \
    install.cpp \
    recovery.cpp \
    roots.cpp \
    screen_ui.cpp \
    ui.cpp \
    verifier.cpp \
    wear_ui.cpp \
    wear_touch.cpp \

LOCAL_MODULE := recovery

LOCAL_FORCE_STATIC_EXECUTABLE := true

ifeq ($(TARGET_USERIMAGES_USE_F2FS),true)
ifeq ($(HOST_OS),linux)
LOCAL_REQUIRED_MODULES := mkfs.f2fs
endif
endif

RECOVERY_API_VERSION := 3
RECOVERY_FSTAB_VERSION := 2
LOCAL_CFLAGS += -DRECOVERY_API_VERSION=$(RECOVERY_API_VERSION)
LOCAL_CFLAGS += -Wno-unused-parameter
LOCAL_CLANG := true

LOCAL_C_INCLUDES += \
    system/vold \
    system/extras/ext4_utils \
    system/core/adb \

LOCAL_STATIC_LIBRARIES := \
    libbatterymonitor \
    libbootloader_message \
    libext4_utils_static \
    libsparse_static \
    libminzip \
    libmounts \
    libz \
    libminadbd \
    libfusesideload \
    libminui \
    libpng \
    libfs_mgr \
    libcrypto_utils_static \
    libcrypto_static \
    libbase \
    libcutils \
    libutils \
    liblog \
    libselinux \
    libm \
    libc

LOCAL_HAL_STATIC_LIBRARIES := libhealthd

LOCAL_C_INCLUDES += system/extras/ext4_utils
LOCAL_STATIC_LIBRARIES += libext4_utils_static libz

ifeq ($(AB_OTA_UPDATER),true)
    LOCAL_CFLAGS += -DAB_OTA_UPDATER=1
endif

LOCAL_MODULE_PATH := $(TARGET_RECOVERY_ROOT_OUT)/sbin

ifeq ($(TARGET_RECOVERY_UI_LIB),)
  LOCAL_SRC_FILES += default_device.cpp
else
  LOCAL_STATIC_LIBRARIES += $(TARGET_RECOVERY_UI_LIB)
endif

ifeq ($(BOARD_CACHEIMAGE_PARTITION_SIZE),)
LOCAL_REQUIRED_MODULES := recovery-persist recovery-refresh
endif

include $(BUILD_EXECUTABLE)

# recovery-persist (system partition dynamic executable run after /data mounts)
# ===============================
include $(CLEAR_VARS)
LOCAL_SRC_FILES := recovery-persist.cpp
LOCAL_MODULE := recovery-persist
LOCAL_SHARED_LIBRARIES := liblog libbase
LOCAL_CFLAGS := -Werror
LOCAL_INIT_RC := recovery-persist.rc
include $(BUILD_EXECUTABLE)

# recovery-refresh (system partition dynamic executable run at init)
# ===============================
include $(CLEAR_VARS)
LOCAL_SRC_FILES := recovery-refresh.cpp
LOCAL_MODULE := recovery-refresh
LOCAL_SHARED_LIBRARIES := liblog
LOCAL_CFLAGS := -Werror
LOCAL_INIT_RC := recovery-refresh.rc
include $(BUILD_EXECUTABLE)

# libverifier (static library)
# ===============================
include $(CLEAR_VARS)
LOCAL_CLANG := true
LOCAL_MODULE := libverifier
LOCAL_MODULE_TAGS := tests
LOCAL_SRC_FILES := \
    asn1_decoder.cpp \
    verifier.cpp \
    ui.cpp
LOCAL_STATIC_LIBRARIES := libcrypto_utils_static libcrypto_static
include $(BUILD_STATIC_LIBRARY)

include \
    $(LOCAL_PATH)/applypatch/Android.mk \
    $(LOCAL_PATH)/bootloader_message/Android.mk \
    $(LOCAL_PATH)/edify/Android.mk \
    $(LOCAL_PATH)/minui/Android.mk \
    $(LOCAL_PATH)/minzip/Android.mk \
    $(LOCAL_PATH)/minadbd/Android.mk \
<<<<<<< HEAD
=======
    $(LOCAL_PATH)/mtdutils/Android.mk \
    $(LOCAL_PATH)/otafault/Android.mk \
>>>>>>> 2f272c05
    $(LOCAL_PATH)/tests/Android.mk \
    $(LOCAL_PATH)/tools/Android.mk \
    $(LOCAL_PATH)/uncrypt/Android.mk \
    $(LOCAL_PATH)/updater/Android.mk \
    $(LOCAL_PATH)/update_verifier/Android.mk \<|MERGE_RESOLUTION|>--- conflicted
+++ resolved
@@ -156,14 +156,10 @@
     $(LOCAL_PATH)/applypatch/Android.mk \
     $(LOCAL_PATH)/bootloader_message/Android.mk \
     $(LOCAL_PATH)/edify/Android.mk \
+    $(LOCAL_PATH)/minadbd/Android.mk \
     $(LOCAL_PATH)/minui/Android.mk \
     $(LOCAL_PATH)/minzip/Android.mk \
-    $(LOCAL_PATH)/minadbd/Android.mk \
-<<<<<<< HEAD
-=======
-    $(LOCAL_PATH)/mtdutils/Android.mk \
     $(LOCAL_PATH)/otafault/Android.mk \
->>>>>>> 2f272c05
     $(LOCAL_PATH)/tests/Android.mk \
     $(LOCAL_PATH)/tools/Android.mk \
     $(LOCAL_PATH)/uncrypt/Android.mk \
