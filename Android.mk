--- conflicted
+++ resolved
@@ -14,7 +14,6 @@
 
 LOCAL_PATH := $(call my-dir)
 
-<<<<<<< HEAD
 ifdef project-path-for
     ifeq ($(LOCAL_PATH),$(call project-path-for,recovery))
         PROJECT_PATH_AGREES := true
@@ -33,56 +32,7 @@
 # Make recovery domain permissive for TWRP
     BOARD_SEPOLICY_UNION += twrp.te
 endif
-=======
-# Needed by build/make/core/Makefile.
-RECOVERY_API_VERSION := 3
-RECOVERY_FSTAB_VERSION := 2
-
-# libfusesideload (static library)
-# ===============================
-include $(CLEAR_VARS)
-LOCAL_SRC_FILES := fuse_sideload.cpp
-LOCAL_CLANG := true
-LOCAL_CFLAGS := -O2 -g -DADB_HOST=0 -Wall -Wno-unused-parameter -Werror
-LOCAL_CFLAGS += -D_XOPEN_SOURCE -D_GNU_SOURCE
-LOCAL_MODULE := libfusesideload
-LOCAL_STATIC_LIBRARIES := libcutils libc libcrypto
-include $(BUILD_STATIC_LIBRARY)
-
-# libmounts (static library)
-# ===============================
-include $(CLEAR_VARS)
-LOCAL_SRC_FILES := mounts.cpp
-LOCAL_CLANG := true
-LOCAL_CFLAGS := -Wall -Wno-unused-parameter -Werror
-LOCAL_MODULE := libmounts
-include $(BUILD_STATIC_LIBRARY)
->>>>>>> 43348a62
-
-# librecovery (static library)
-# ===============================
-include $(CLEAR_VARS)
-LOCAL_SRC_FILES := \
-    install.cpp
-LOCAL_CFLAGS := -Wno-unused-parameter -Werror
-LOCAL_CFLAGS += -DRECOVERY_API_VERSION=$(RECOVERY_API_VERSION)
-
-ifeq ($(AB_OTA_UPDATER),true)
-    LOCAL_CFLAGS += -DAB_OTA_UPDATER=1
-endif
-
-LOCAL_MODULE := librecovery
-LOCAL_STATIC_LIBRARIES := \
-    libminui \
-    libvintf_recovery \
-    libcrypto_utils \
-    libcrypto \
-    libbase
-
-include $(BUILD_STATIC_LIBRARY)
-
-# recovery (static executable)
-# ===============================
+
 include $(CLEAR_VARS)
 
 TWRES_PATH := /twres/
@@ -97,7 +47,6 @@
 endif
 
 LOCAL_SRC_FILES := \
-<<<<<<< HEAD
     twrp.cpp \
     fixContexts.cpp \
     twrpTar.cpp \
@@ -117,20 +66,6 @@
 ifneq ($(TARGET_RECOVERY_REBOOT_SRC),)
   LOCAL_SRC_FILES += $(TARGET_RECOVERY_REBOOT_SRC)
 endif
-=======
-    adb_install.cpp \
-    asn1_decoder.cpp \
-    device.cpp \
-    fuse_sdcard_provider.cpp \
-    recovery.cpp \
-    roots.cpp \
-    rotate_logs.cpp \
-    screen_ui.cpp \
-    ui.cpp \
-    verifier.cpp \
-    wear_ui.cpp \
-    wear_touch.cpp \
->>>>>>> 43348a62
 
 LOCAL_MODULE := recovery
 
@@ -142,8 +77,10 @@
 #endif
 #endif
 
+RECOVERY_API_VERSION := 3
+RECOVERY_FSTAB_VERSION := 2
 LOCAL_CFLAGS += -DRECOVERY_API_VERSION=$(RECOVERY_API_VERSION)
-LOCAL_CFLAGS += -Wno-unused-parameter -Werror
+LOCAL_CFLAGS += -Wno-unused-parameter
 LOCAL_CLANG := true
 
 #LOCAL_STATIC_LIBRARIES := \
@@ -167,24 +104,25 @@
 
 LOCAL_C_INCLUDES += \
     system/vold \
+    system/extras \
     system/core/adb \
     system/core/libsparse \
-    external/zlib
-
-<<<<<<< HEAD
+    external/zlib \
+    $(LOCAL_PATH)/bootloader_message_twrp/include
+
 LOCAL_C_INCLUDES += bionic
 ifeq ($(shell test $(PLATFORM_SDK_VERSION) -lt 23; echo $$?),0)
     LOCAL_C_INCLUDES += external/stlport/stlport external/openssl/include
 else
-    LOCAL_C_INCLUDES += external/boringssl/include
+    LOCAL_C_INCLUDES += external/boringssl/include external/libcxx/include
 endif
 
 LOCAL_STATIC_LIBRARIES :=
 LOCAL_SHARED_LIBRARIES :=
 
 LOCAL_STATIC_LIBRARIES += libguitwrp
-LOCAL_SHARED_LIBRARIES += libaosprecovery libz libc libcutils libstdc++ libtar libblkid libminuitwrp libminadbd libmtdutils libminzip libtwadbbu libbootloader_message
-LOCAL_SHARED_LIBRARIES += libcrecovery libtwadbbu libtwrpdigest
+LOCAL_SHARED_LIBRARIES += libaosprecovery libz libc libcutils libstdc++ libtar libblkid libminuitwrp libminadbd libmtdutils libtwadbbu libbootloader_message_twrp
+LOCAL_SHARED_LIBRARIES += libcrecovery libtwadbbu libtwrpdigest libc++
 
 ifeq ($(shell test $(PLATFORM_SDK_VERSION) -lt 23; echo $$?),0)
     LOCAL_SHARED_LIBRARIES += libstlport
@@ -195,11 +133,18 @@
     LOCAL_C_INCLUDES += $(LOCAL_PATH)/libmincrypt/includes
     LOCAL_CFLAGS += -DUSE_OLD_VERIFIER
 else
-    LOCAL_SHARED_LIBRARIES += libc++ libcrypto
+    LOCAL_SHARED_LIBRARIES += libcrypto
 endif
 
 ifeq ($(shell test $(PLATFORM_SDK_VERSION) -ge 24; echo $$?),0)
     LOCAL_SHARED_LIBRARIES += libbase
+endif
+
+ifeq ($(shell test $(PLATFORM_SDK_VERSION) -ge 26; echo $$?),0)
+   LOCAL_SHARED_LIBRARIES += libziparchive
+else
+    LOCAL_SHARED_LIBRARIES += libminzip
+    LOCAL_CFLAGS += -DUSE_MINZIP
 endif
 
 ifneq ($(wildcard system/core/libsparse/Android.mk),)
@@ -224,47 +169,15 @@
 endif
 LOCAL_C_INCLUDES += external/libselinux/include
 LOCAL_SHARED_LIBRARIES += libselinux
-ifneq ($(TARGET_USERIMAGES_USE_EXT4), true)
-    LOCAL_CFLAGS += -DUSE_EXT4
-    LOCAL_C_INCLUDES += system/extras/ext4_utils
-    LOCAL_SHARED_LIBRARIES += libext4_utils
-    ifneq ($(wildcard external/lz4/Android.mk),)
-        LOCAL_STATIC_LIBRARIES += liblz4
-    endif
-endif
-
-=======
-LOCAL_STATIC_LIBRARIES := \
-    librecovery \
-    libbatterymonitor \
-    libbootloader_message \
-    libext4_utils \
-    libsparse \
-    libziparchive \
-    libotautil \
-    libmounts \
-    libz \
-    libminadbd \
-    libfusesideload \
-    libminui \
-    libpng \
-    libfs_mgr \
-    libcrypto_utils \
-    libcrypto \
-    libvintf_recovery \
-    libvintf \
-    libtinyxml2 \
-    libbase \
-    libcutils \
-    libutils \
-    liblog \
-    libselinux \
-    libm \
-    libc
-
-LOCAL_HAL_STATIC_LIBRARIES := libhealthd
-
->>>>>>> 43348a62
+#ifneq ($(TARGET_USERIMAGES_USE_EXT4), true)
+#    LOCAL_CFLAGS += -DUSE_EXT4
+#    LOCAL_C_INCLUDES += system/extras/ext4_utils
+#    LOCAL_SHARED_LIBRARIES += libext4_utils
+#    ifneq ($(wildcard external/lz4/Android.mk),)
+#        LOCAL_STATIC_LIBRARIES += liblz4
+#    endif
+#endif
+
 ifeq ($(AB_OTA_UPDATER),true)
     LOCAL_CFLAGS += -DAB_OTA_UPDATER=1
     LOCAL_SHARED_LIBRARIES += libhardware
@@ -399,7 +312,7 @@
     endif
 endif
 WITH_CRYPTO_UTILS := \
-    $(if $(wildcard system/core/libcrypto_utils/Android.mk),true)
+    $(if $(wildcard system/core/libcrypto_utils/android_pubkey.c),true)
 ifeq ($(TW_USE_MODEL_HARDWARE_ID_FOR_DEVICE_ID), true)
     LOCAL_CFLAGS += -DTW_USE_MODEL_HARDWARE_ID_FOR_DEVICE_ID
 endif
@@ -465,7 +378,8 @@
     mkfs.fat \
     permissive.sh \
     simg2img_twrp \
-    libbootloader_message \
+    libbootloader_message_twrp \
+    init.recovery.hlthchrg.rc \
     init.recovery.service.rc
 
 ifneq ($(TARGET_ARCH), arm64)
@@ -642,7 +556,6 @@
 
 # recovery-persist (system partition dynamic executable run after /data mounts)
 # ===============================
-<<<<<<< HEAD
 ifeq ($(shell test $(PLATFORM_SDK_VERSION) -ge 24; echo $$?),0)
     include $(CLEAR_VARS)
     LOCAL_SRC_FILES := recovery-persist.cpp
@@ -652,17 +565,6 @@
     LOCAL_INIT_RC := recovery-persist.rc
     include $(BUILD_EXECUTABLE)
 endif
-=======
-include $(CLEAR_VARS)
-LOCAL_SRC_FILES := \
-    recovery-persist.cpp \
-    rotate_logs.cpp
-LOCAL_MODULE := recovery-persist
-LOCAL_SHARED_LIBRARIES := liblog libbase
-LOCAL_CFLAGS := -Werror
-LOCAL_INIT_RC := recovery-persist.rc
-include $(BUILD_EXECUTABLE)
->>>>>>> 43348a62
 
 # recovery-refresh (system partition dynamic executable run at init)
 # ===============================
@@ -679,7 +581,6 @@
 # shared libfusesideload
 # ===============================
 include $(CLEAR_VARS)
-<<<<<<< HEAD
 LOCAL_SRC_FILES := fuse_sideload.cpp
 LOCAL_CLANG := true
 LOCAL_CFLAGS := -O2 -g -DADB_HOST=0 -Wall -Wno-unused-parameter
@@ -697,6 +598,37 @@
 endif
 include $(BUILD_SHARED_LIBRARY)
 
+# libmounts (static library)
+# ===============================
+include $(CLEAR_VARS)
+LOCAL_SRC_FILES := mounts.cpp
+LOCAL_CLANG := true
+LOCAL_CFLAGS := -Wall -Wno-unused-parameter -Werror
+LOCAL_MODULE := libmounts
+include $(BUILD_STATIC_LIBRARY)
+
+# librecovery (static library)
+# ===============================
+include $(CLEAR_VARS)
+LOCAL_SRC_FILES := \
+    install.cpp
+LOCAL_CFLAGS := -Wno-unused-parameter -Werror
+LOCAL_CFLAGS += -DRECOVERY_API_VERSION=$(RECOVERY_API_VERSION)
+
+ifeq ($(AB_OTA_UPDATER),true)
+    LOCAL_CFLAGS += -DAB_OTA_UPDATER=1
+endif
+
+LOCAL_MODULE := librecovery
+LOCAL_STATIC_LIBRARIES := \
+    libminui \
+    libvintf_recovery \
+    libcrypto_utils \
+    libcrypto \
+    libbase
+
+include $(BUILD_STATIC_LIBRARY)
+
 # shared libaosprecovery for Apache code
 # ===============================
 include $(CLEAR_VARS)
@@ -704,7 +636,7 @@
 LOCAL_MODULE := libaosprecovery
 LOCAL_MODULE_TAGS := eng optional
 LOCAL_CFLAGS := -std=gnu++0x
-LOCAL_SRC_FILES := adb_install.cpp asn1_decoder.cpp legacy_property_service.cpp set_metadata.cpp tw_atomic.cpp installcommand.cpp
+LOCAL_SRC_FILES := adb_install.cpp legacy_property_service.cpp set_metadata.cpp tw_atomic.cpp installcommand.cpp zipwrap.cpp
 LOCAL_SHARED_LIBRARIES += libc liblog libcutils libmtdutils libfusesideload libselinux libminzip
 LOCAL_CFLAGS += -DRECOVERY_API_VERSION=$(RECOVERY_API_VERSION)
 ifeq ($(shell test $(PLATFORM_SDK_VERSION) -lt 23; echo $$?),0)
@@ -716,59 +648,45 @@
 ifeq ($(shell test $(PLATFORM_SDK_VERSION) -lt 24; echo $$?),0)
     LOCAL_SHARED_LIBRARIES += libmincrypttwrp
     LOCAL_C_INCLUDES += $(LOCAL_PATH)/libmincrypt/includes
-    LOCAL_SRC_FILES += verifier24/verifier.cpp
+    LOCAL_SRC_FILES += verifier24/verifier.cpp verifier24/asn1_decoder.cpp
     LOCAL_CFLAGS += -DUSE_OLD_VERIFIER
 else
     LOCAL_SHARED_LIBRARIES += libcrypto libbase
-    LOCAL_SRC_FILES += verifier.cpp
+    LOCAL_SRC_FILES += verifier.cpp asn1_decoder.cpp
 endif
 ifeq ($(AB_OTA_UPDATER),true)
     LOCAL_CFLAGS += -DAB_OTA_UPDATER=1
 endif
+ifeq ($(shell test $(PLATFORM_SDK_VERSION) -ge 26; echo $$?),0)
+    LOCAL_SRC_FILES += otautil/ZipUtil.cpp otautil/SysUtil.cpp
+    LOCAL_SHARED_LIBRARIES += libziparchive libext4_utils libcrypto libcrypto_utils
+    LOCAL_STATIC_LIBRARIES += libvintf_recovery libfs_mgr liblogwrap libavb libvintf libtinyxml2 libz
+    LOCAL_WHOLE_STATIC_LIBRARIES +=
+else
+    LOCAL_CFLAGS += -DUSE_MINZIP
+endif
 
 include $(BUILD_SHARED_LIBRARY)
-=======
-LOCAL_SRC_FILES := \
-    recovery-refresh.cpp \
-    rotate_logs.cpp
-LOCAL_MODULE := recovery-refresh
-LOCAL_SHARED_LIBRARIES := liblog libbase
-LOCAL_CFLAGS := -Werror
-LOCAL_INIT_RC := recovery-refresh.rc
-include $(BUILD_EXECUTABLE)
->>>>>>> 43348a62
-
-# libverifier (static library)
-# ===============================
-include $(CLEAR_VARS)
+
+# All the APIs for testing
+include $(CLEAR_VARS)
+LOCAL_CLANG := true
 LOCAL_MODULE := libverifier
 LOCAL_MODULE_TAGS := tests
 LOCAL_SRC_FILES := \
     asn1_decoder.cpp \
-    verifier.cpp
-LOCAL_STATIC_LIBRARIES := \
-    libcrypto_utils \
-    libcrypto \
-    libbase
-LOCAL_CFLAGS := -Werror
+    verifier.cpp \
+    ui.cpp
+LOCAL_STATIC_LIBRARIES := libcrypto_static
 include $(BUILD_STATIC_LIBRARY)
 
 commands_recovery_local_path := $(LOCAL_PATH)
 include $(LOCAL_PATH)/tests/Android.mk \
     $(LOCAL_PATH)/tools/Android.mk \
     $(LOCAL_PATH)/edify/Android.mk \
-<<<<<<< HEAD
     $(LOCAL_PATH)/otafault/Android.mk \
     $(LOCAL_PATH)/bootloader_message/Android.mk \
-=======
-    $(LOCAL_PATH)/minadbd/Android.mk \
-    $(LOCAL_PATH)/minui/Android.mk \
-    $(LOCAL_PATH)/otafault/Android.mk \
-    $(LOCAL_PATH)/otautil/Android.mk \
-    $(LOCAL_PATH)/tests/Android.mk \
-    $(LOCAL_PATH)/tools/Android.mk \
-    $(LOCAL_PATH)/uncrypt/Android.mk \
->>>>>>> 43348a62
+    $(LOCAL_PATH)/bootloader_message_twrp/Android.mk \
     $(LOCAL_PATH)/updater/Android.mk \
     $(LOCAL_PATH)/update_verifier/Android.mk \
     $(LOCAL_PATH)/applypatch/Android.mk
@@ -778,6 +696,10 @@
 endif
 
 ifeq ($(shell test $(PLATFORM_SDK_VERSION) -gt 22; echo $$?),0)
+    ifeq ($(shell test $(PLATFORM_SDK_VERSION) -lt 26; echo $$?),0)
+        TARGET_GLOBAL_CFLAGS += -DTW_USE_MINUI_WITH_DATA
+        CLANG_TARGET_GLOBAL_CFLAGS += -DTW_USE_MINUI_WITH_DATA
+    endif
     include $(commands_recovery_local_path)/minadbd/Android.mk \
         $(commands_recovery_local_path)/minui/Android.mk
 else
@@ -800,6 +722,7 @@
     $(commands_recovery_local_path)/libcrecovery/Android.mk \
     $(commands_recovery_local_path)/libblkid/Android.mk \
     $(commands_recovery_local_path)/minuitwrp/Android.mk \
+    $(commands_recovery_local_path)/otautil/Android.mk \
     $(commands_recovery_local_path)/openaes/Android.mk \
     $(commands_recovery_local_path)/toolbox/Android.mk \
     $(commands_recovery_local_path)/twrpTarMain/Android.mk \
