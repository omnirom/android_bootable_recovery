# Copyright (C) 2007 The Android Open Source Project
#
# Licensed under the Apache License, Version 2.0 (the "License");
# you may not use this file except in compliance with the License.
# You may obtain a copy of the License at
#
#      http://www.apache.org/licenses/LICENSE-2.0
#
# Unless required by applicable law or agreed to in writing, software
# distributed under the License is distributed on an "AS IS" BASIS,
# WITHOUT WARRANTIES OR CONDITIONS OF ANY KIND, either express or implied.
# See the License for the specific language governing permissions and
# limitations under the License.

LOCAL_PATH := $(call my-dir)
commands_TWRP_local_path := $(LOCAL_PATH)

ifdef project-path-for
    ifeq ($(LOCAL_PATH),$(call project-path-for,recovery))
        PROJECT_PATH_AGREES := true
        BOARD_SEPOLICY_DIRS += $(call project-path-for,recovery)/sepolicy
    endif
else
    ifeq ($(LOCAL_PATH),bootable/recovery)
        PROJECT_PATH_AGREES := true
        BOARD_SEPOLICY_DIRS += bootable/recovery/sepolicy
    endif
endif

ifeq ($(PROJECT_PATH_AGREES),true)

ifneq (,$(filter $(PLATFORM_SDK_VERSION), 21 22))
# Make recovery domain permissive for TWRP
    BOARD_SEPOLICY_UNION += twrp.te
endif

include $(CLEAR_VARS)

TWRES_PATH := /twres/
TWHTCD_PATH := $(TWRES_PATH)htcd/

TARGET_RECOVERY_GUI := true

ifneq ($(TW_DEVICE_VERSION),)
    LOCAL_CFLAGS += -DTW_DEVICE_VERSION='"-$(TW_DEVICE_VERSION)"'
else
    LOCAL_CFLAGS += -DTW_DEVICE_VERSION='"-0"'
endif

LOCAL_SRC_FILES := \
    twrp.cpp \
    fixContexts.cpp \
    twrpTar.cpp \
    exclude.cpp \
    find_file.cpp \
    infomanager.cpp \
    data.cpp \
    partition.cpp \
    partitionmanager.cpp \
    progresstracking.cpp \
    twinstall.cpp \
    twrp-functions.cpp \
    twrpDigestDriver.cpp \
    openrecoveryscript.cpp \
    tarWrite.c \
    twrpAdbBuFifo.cpp

#MultiROM
ifeq ($(TARGET_RECOVERY_IS_MULTIROM), true)
    LOCAL_SRC_FILES += \
        multirom/multirom.cpp \
        multirom/mrominstaller.cpp \
        multirom/multiromedify.cpp \
        multirom/multirom_Zip.cpp \
        multirom/Process.cpp

    LOCAL_SRC_FILES += \
        ../../system/extras/multirom/rq_inject_file_contexts.c

    LOCAL_C_INCLUDES += \
        system/extras/multirom
ifeq ($(MR_DEVICE_HAS_VENDOR_PARTITION), true)
    LOCAL_CFLAGS += -DMR_DEVICE_HAS_VENDOR_PARTITION
endif
endif

ifneq ($(TARGET_RECOVERY_REBOOT_SRC),)
  LOCAL_SRC_FILES += $(TARGET_RECOVERY_REBOOT_SRC)
endif

LOCAL_MODULE := recovery

#LOCAL_FORCE_STATIC_EXECUTABLE := true

#ifeq ($(TARGET_USERIMAGES_USE_F2FS),true)
#ifeq ($(HOST_OS),linux)
#LOCAL_REQUIRED_MODULES := mkfs.f2fs
#endif
#endif

RECOVERY_API_VERSION := 3
RECOVERY_FSTAB_VERSION := 2
LOCAL_CFLAGS += -DRECOVERY_API_VERSION=$(RECOVERY_API_VERSION)
LOCAL_CFLAGS += -Wno-unused-parameter
LOCAL_CLANG := true

#LOCAL_STATIC_LIBRARIES := \
#    libext4_utils_static \
#    libsparse_static \
#    libminzip \
#    libz \
#    libmtdutils \
#    libmincrypt \
#    libminadbd \
#    libminui \
#    libpixelflinger_static \
#    libpng \
#    libfs_mgr \
#    libcutils \
#    liblog \
#    libselinux \
#    libstdc++ \
#    libm \
#    libc

LOCAL_C_INCLUDES += \
    system/vold \
    system/extras \
    system/core/adb \
    system/core/libsparse \
    external/zlib \
    $(LOCAL_PATH)/bootloader_message_twrp/include

LOCAL_C_INCLUDES += bionic
ifeq ($(shell test $(PLATFORM_SDK_VERSION) -lt 23; echo $$?),0)
    LOCAL_C_INCLUDES += external/stlport/stlport external/openssl/include
    LOCAL_CFLAGS += -DUSE_FUSE_SIDELOAD22
else
    LOCAL_C_INCLUDES += external/boringssl/include external/libcxx/include
endif

LOCAL_STATIC_LIBRARIES :=
LOCAL_SHARED_LIBRARIES :=

LOCAL_STATIC_LIBRARIES += libguitwrp
LOCAL_SHARED_LIBRARIES += libaosprecovery libz libc libcutils libstdc++ libtar libblkid libminuitwrp libminadbd libmtdutils libtwadbbu libbootloader_message_twrp
LOCAL_SHARED_LIBRARIES += libcrecovery libtwadbbu libtwrpdigest libc++

#MultiROM
ifeq ($(TARGET_RECOVERY_IS_MULTIROM), true)
    LOCAL_STATIC_LIBRARIES += libcp_xattrs

    # clone libbootimg to /system/extras/ from
    # https://github.com/Tasssadar/libbootimg.git
    LOCAL_STATIC_LIBRARIES += libbootimg
    LOCAL_C_INCLUDES += system/extras/libbootimg/include
endif

ifeq ($(shell test $(PLATFORM_SDK_VERSION) -lt 23; echo $$?),0)
    LOCAL_SHARED_LIBRARIES += libstlport
    LOCAL_CFLAGS += -DTW_NO_SHA2_LIBRARY
endif
ifeq ($(shell test $(PLATFORM_SDK_VERSION) -lt 24; echo $$?),0)
    LOCAL_SHARED_LIBRARIES += libmincrypttwrp
    LOCAL_C_INCLUDES += $(LOCAL_PATH)/libmincrypt/includes
    LOCAL_CFLAGS += -DUSE_OLD_VERIFIER
else
    LOCAL_SHARED_LIBRARIES += libcrypto
endif

ifeq ($(shell test $(PLATFORM_SDK_VERSION) -ge 24; echo $$?),0)
    LOCAL_SHARED_LIBRARIES += libbase
endif

ifeq ($(shell test $(PLATFORM_SDK_VERSION) -ge 26; echo $$?),0)
   LOCAL_SHARED_LIBRARIES += libziparchive
   LOCAL_C_INCLUDES += $(LOCAL_PATH)/otautil/include
else
    LOCAL_SHARED_LIBRARIES += libminzip
    LOCAL_CFLAGS += -DUSE_MINZIP
endif

ifneq ($(wildcard system/core/libsparse/Android.mk),)
LOCAL_SHARED_LIBRARIES += libsparse
endif

ifeq ($(TW_OEM_BUILD),true)
    LOCAL_CFLAGS += -DTW_OEM_BUILD
    BOARD_HAS_NO_REAL_SDCARD := true
    TW_USE_TOOLBOX := true
    TW_EXCLUDE_MTP := true
endif

ifeq ($(TARGET_USERIMAGES_USE_EXT4), true)
    ifeq ($(shell test $(PLATFORM_SDK_VERSION) -lt 28; echo $$?),0)
        LOCAL_CFLAGS += -DUSE_EXT4
        LOCAL_C_INCLUDES += system/extras/ext4_utils
        LOCAL_SHARED_LIBRARIES += libext4_utils
        ifneq ($(wildcard external/lz4/Android.mk),)
            #LOCAL_STATIC_LIBRARIES += liblz4
        endif
    endif
endif
LOCAL_C_INCLUDES += external/libselinux/include
LOCAL_SHARED_LIBRARIES += libselinux
#ifneq ($(TARGET_USERIMAGES_USE_EXT4), true)
#    LOCAL_CFLAGS += -DUSE_EXT4
#    LOCAL_C_INCLUDES += system/extras/ext4_utils
#    LOCAL_SHARED_LIBRARIES += libext4_utils
#    ifneq ($(wildcard external/lz4/Android.mk),)
#        LOCAL_STATIC_LIBRARIES += liblz4
#    endif
#endif

ifeq ($(AB_OTA_UPDATER),true)
    LOCAL_CFLAGS += -DAB_OTA_UPDATER=1
    LOCAL_SHARED_LIBRARIES += libhardware
    LOCAL_REQUIRED_MODULES += libhardware
endif

LOCAL_MODULE_PATH := $(TARGET_RECOVERY_ROOT_OUT)/sbin

#ifeq ($(TARGET_RECOVERY_UI_LIB),)
#  LOCAL_SRC_FILES += default_device.cpp
#else
#  LOCAL_STATIC_LIBRARIES += $(TARGET_RECOVERY_UI_LIB)
#endif

LOCAL_C_INCLUDES += system/extras/ext4_utils

tw_git_revision := $(shell git -C $(LOCAL_PATH) rev-parse --short=8 HEAD 2>/dev/null)
ifeq ($(shell git -C $(LOCAL_PATH) diff --quiet; echo $$?),1)
    tw_git_revision := $(tw_git_revision)-dirty
endif
LOCAL_CFLAGS += -DTW_GIT_REVISION='"$(tw_git_revision)"'

#TWRP Build Flags
ifeq ($(TW_EXCLUDE_MTP),)
    LOCAL_SHARED_LIBRARIES += libtwrpmtp
    LOCAL_CFLAGS += -DTW_HAS_MTP
endif
ifneq ($(TW_NO_SCREEN_TIMEOUT),)
    LOCAL_CFLAGS += -DTW_NO_SCREEN_TIMEOUT
endif
ifeq ($(BOARD_HAS_NO_REAL_SDCARD), true)
    LOCAL_CFLAGS += -DBOARD_HAS_NO_REAL_SDCARD
endif
ifneq ($(RECOVERY_SDCARD_ON_DATA),)
	LOCAL_CFLAGS += -DRECOVERY_SDCARD_ON_DATA
endif
ifneq ($(TW_INCLUDE_DUMLOCK),)
	LOCAL_CFLAGS += -DTW_INCLUDE_DUMLOCK
endif
ifneq ($(TW_INTERNAL_STORAGE_PATH),)
	LOCAL_CFLAGS += -DTW_INTERNAL_STORAGE_PATH=$(TW_INTERNAL_STORAGE_PATH)
endif
ifneq ($(TW_INTERNAL_STORAGE_MOUNT_POINT),)
	LOCAL_CFLAGS += -DTW_INTERNAL_STORAGE_MOUNT_POINT=$(TW_INTERNAL_STORAGE_MOUNT_POINT)
endif
ifneq ($(TW_EXTERNAL_STORAGE_PATH),)
	LOCAL_CFLAGS += -DTW_EXTERNAL_STORAGE_PATH=$(TW_EXTERNAL_STORAGE_PATH)
endif
ifneq ($(TW_EXTERNAL_STORAGE_MOUNT_POINT),)
	LOCAL_CFLAGS += -DTW_EXTERNAL_STORAGE_MOUNT_POINT=$(TW_EXTERNAL_STORAGE_MOUNT_POINT)
endif
ifeq ($(TW_HAS_NO_BOOT_PARTITION), true)
    LOCAL_CFLAGS += -DTW_HAS_NO_BOOT_PARTITION
endif
ifeq ($(TW_NO_REBOOT_BOOTLOADER), true)
    LOCAL_CFLAGS += -DTW_NO_REBOOT_BOOTLOADER
endif
ifeq ($(TW_NO_REBOOT_RECOVERY), true)
    LOCAL_CFLAGS += -DTW_NO_REBOOT_RECOVERY
endif
ifeq ($(TW_NO_BATT_PERCENT), true)
    LOCAL_CFLAGS += -DTW_NO_BATT_PERCENT
endif
ifeq ($(TW_NO_CPU_TEMP), true)
    LOCAL_CFLAGS += -DTW_NO_CPU_TEMP
endif
ifneq ($(TW_CUSTOM_POWER_BUTTON),)
	LOCAL_CFLAGS += -DTW_CUSTOM_POWER_BUTTON=$(TW_CUSTOM_POWER_BUTTON)
endif
ifeq ($(TW_ALWAYS_RMRF), true)
    LOCAL_CFLAGS += -DTW_ALWAYS_RMRF
endif
ifeq ($(TW_NEVER_UNMOUNT_SYSTEM), true)
    LOCAL_CFLAGS += -DTW_NEVER_UNMOUNT_SYSTEM
endif
ifeq ($(TW_NO_USB_STORAGE), true)
    LOCAL_CFLAGS += -DTW_NO_USB_STORAGE
endif
ifeq ($(TW_INCLUDE_INJECTTWRP), true)
    LOCAL_CFLAGS += -DTW_INCLUDE_INJECTTWRP
endif
ifeq ($(TW_INCLUDE_BLOBPACK), true)
    LOCAL_CFLAGS += -DTW_INCLUDE_BLOBPACK
endif
ifneq ($(TARGET_USE_CUSTOM_LUN_FILE_PATH),)
    LOCAL_CFLAGS += -DCUSTOM_LUN_FILE=\"$(TARGET_USE_CUSTOM_LUN_FILE_PATH)\"
endif
ifneq ($(BOARD_UMS_LUNFILE),)
    LOCAL_CFLAGS += -DCUSTOM_LUN_FILE=\"$(BOARD_UMS_LUNFILE)\"
endif
ifeq ($(TW_HAS_DOWNLOAD_MODE), true)
    LOCAL_CFLAGS += -DTW_HAS_DOWNLOAD_MODE
endif
ifeq ($(TW_NO_SCREEN_BLANK), true)
    LOCAL_CFLAGS += -DTW_NO_SCREEN_BLANK
endif
ifeq ($(TW_SDEXT_NO_EXT4), true)
    LOCAL_CFLAGS += -DTW_SDEXT_NO_EXT4
endif
ifeq ($(TW_FORCE_CPUINFO_FOR_DEVICE_ID), true)
    LOCAL_CFLAGS += -DTW_FORCE_CPUINFO_FOR_DEVICE_ID
endif
ifeq ($(TW_NO_EXFAT_FUSE), true)
    LOCAL_CFLAGS += -DTW_NO_EXFAT_FUSE
endif
ifeq ($(TW_INCLUDE_JB_CRYPTO), true)
    TW_INCLUDE_CRYPTO := true
endif
ifeq ($(TW_INCLUDE_L_CRYPTO), true)
    TW_INCLUDE_CRYPTO := true
endif
ifeq ($(TW_INCLUDE_CRYPTO), true)
    LOCAL_CFLAGS += -DTW_INCLUDE_CRYPTO
    LOCAL_SHARED_LIBRARIES += libcryptfslollipop libgpt_twrp
    LOCAL_C_INCLUDES += external/boringssl/src/include
    ifeq ($(shell test $(PLATFORM_SDK_VERSION) -ge 24; echo $$?),0)
        TW_INCLUDE_CRYPTO_FBE := true
        LOCAL_CFLAGS += -DTW_INCLUDE_FBE
        LOCAL_SHARED_LIBRARIES += libe4crypt
    endif
    ifneq ($(TW_CRYPTO_USE_SYSTEM_VOLD),)
    ifneq ($(TW_CRYPTO_USE_SYSTEM_VOLD),false)
        LOCAL_CFLAGS += -DTW_CRYPTO_USE_SYSTEM_VOLD
        LOCAL_STATIC_LIBRARIES += libvolddecrypt
    endif
    endif
endif
WITH_CRYPTO_UTILS := \
    $(if $(wildcard system/core/libcrypto_utils/android_pubkey.c),true)
ifeq ($(TW_USE_MODEL_HARDWARE_ID_FOR_DEVICE_ID), true)
    LOCAL_CFLAGS += -DTW_USE_MODEL_HARDWARE_ID_FOR_DEVICE_ID
endif
ifneq ($(TW_BRIGHTNESS_PATH),)
	LOCAL_CFLAGS += -DTW_BRIGHTNESS_PATH=$(TW_BRIGHTNESS_PATH)
endif
ifneq ($(TW_SECONDARY_BRIGHTNESS_PATH),)
	LOCAL_CFLAGS += -DTW_SECONDARY_BRIGHTNESS_PATH=$(TW_SECONDARY_BRIGHTNESS_PATH)
endif
ifneq ($(TW_MAX_BRIGHTNESS),)
	LOCAL_CFLAGS += -DTW_MAX_BRIGHTNESS=$(TW_MAX_BRIGHTNESS)
endif
ifneq ($(TW_DEFAULT_BRIGHTNESS),)
	LOCAL_CFLAGS += -DTW_DEFAULT_BRIGHTNESS=$(TW_DEFAULT_BRIGHTNESS)
endif
ifneq ($(TW_CUSTOM_BATTERY_PATH),)
	LOCAL_CFLAGS += -DTW_CUSTOM_BATTERY_PATH=$(TW_CUSTOM_BATTERY_PATH)
endif
ifneq ($(TW_CUSTOM_CPU_TEMP_PATH),)
	LOCAL_CFLAGS += -DTW_CUSTOM_CPU_TEMP_PATH=$(TW_CUSTOM_CPU_TEMP_PATH)
endif
ifneq ($(TW_EXCLUDE_ENCRYPTED_BACKUPS), true)
    LOCAL_SHARED_LIBRARIES += libopenaes
else
    LOCAL_CFLAGS += -DTW_EXCLUDE_ENCRYPTED_BACKUPS
endif
ifeq ($(TARGET_RECOVERY_QCOM_RTC_FIX),)
  ifneq ($(filter msm8226 msm8x26 msm8610 msm8974 msm8x74 msm8084 msm8x84 apq8084 msm8909 msm8916 msm8992 msm8994 msm8952 msm8996 msm8937 msm8953 msm8998,$(TARGET_BOARD_PLATFORM)),)
    LOCAL_CFLAGS += -DQCOM_RTC_FIX
  else ifeq ($(TARGET_CPU_VARIANT),krait)
    LOCAL_CFLAGS += -DQCOM_RTC_FIX
  endif
else ifeq ($(TARGET_RECOVERY_QCOM_RTC_FIX),true)
    LOCAL_CFLAGS += -DQCOM_RTC_FIX
endif
ifneq ($(TW_NO_LEGACY_PROPS),)
	LOCAL_CFLAGS += -DTW_NO_LEGACY_PROPS
endif
ifneq ($(wildcard bionic/libc/include/sys/capability.h),)
    LOCAL_CFLAGS += -DHAVE_CAPABILITIES
endif
ifneq ($(TARGET_RECOVERY_INITRC),)
    TW_EXCLUDE_DEFAULT_USB_INIT := true
endif
ifeq ($(shell test $(PLATFORM_SDK_VERSION) -gt 22; echo $$?),0)
    LOCAL_CFLAGS += -DTW_USE_NEW_MINADBD
endif
ifneq ($(TW_DEFAULT_LANGUAGE),)
    LOCAL_CFLAGS += -DTW_DEFAULT_LANGUAGE=$(TW_DEFAULT_LANGUAGE)
else
    LOCAL_CFLAGS += -DTW_DEFAULT_LANGUAGE=en
endif
<<<<<<< HEAD

#MultiROM
ifeq ($(TARGET_RECOVERY_IS_MULTIROM), true)
    LOCAL_CFLAGS += -DTARGET_RECOVERY_IS_MULTIROM

    LOCAL_CFLAGS += -DTARGET_DEVICE="\"$(TARGET_DEVICE)\""

    ifneq ($(MR_REC_VERSION),)
        LOCAL_CFLAGS += -DMR_REC_VERSION="\"$(MR_REC_VERSION)\""
    else
        LOCAL_CFLAGS += -DMR_REC_VERSION="\"$(shell date -u +%Y%m%d)\""
    endif

#TODO
LOCAL_CFLAGS += -DTW_DEFAULT_ROTATION=0

    MR_NO_KEXEC_MK_OPTIONS := true 1 allowed 2 enabled 3 ui_confirm 4 ui_choice 5 forced
    ifneq (,$(filter $(MR_NO_KEXEC), $(MR_NO_KEXEC_MK_OPTIONS)))
        ifneq (,$(filter $(MR_NO_KEXEC), true 1 allowed))
            # NO_KEXEC_DISABLED    =  0x00,   // no-kexec workaround disabled
            LOCAL_CFLAGS += -DMR_NO_KEXEC=0x00
        else ifneq (,$(filter $(MR_NO_KEXEC), 2 enabled))
            # NO_KEXEC_ALLOWED     =  0x01,   // "Use no-kexec only when needed"
            LOCAL_CFLAGS += -DMR_NO_KEXEC=0x01
        else ifneq (,$(filter $(MR_NO_KEXEC), 3 ui_confirm))
            # NO_KEXEC_CONFIRM     =  0x02,   // "..... but also ask for confirmation"
            LOCAL_CFLAGS += -DMR_NO_KEXEC=0x02
        else ifneq (,$(filter $(MR_NO_KEXEC), 4 ui_choice))
            # NO_KEXEC_CHOICE      =  0x04,   // "Ask whether to kexec or use no-kexec"
            LOCAL_CFLAGS += -DMR_NO_KEXEC=0x04
        else ifneq (,$(filter $(MR_NO_KEXEC), 5 forced))
            # NO_KEXEC_FORCED      =  0x08,   // "Always force using no-kexec workaround"
            LOCAL_CFLAGS += -DMR_NO_KEXEC=0x08
        endif
    endif

    ifneq ($(MR_RD_ADDR),)
        LOCAL_CFLAGS += -DMR_RD_ADDR=$(MR_RD_ADDR)
    endif

    ifneq ($(BOARD_BOOTIMAGE_PARTITION_SIZE),)
        LOCAL_CFLAGS += -DBOARD_BOOTIMAGE_PARTITION_SIZE=$(BOARD_BOOTIMAGE_PARTITION_SIZE)
    endif

    ifeq ($(MR_USE_MROM_FSTAB),true)
        LOCAL_CFLAGS += -DMR_USE_MROM_FSTAB
    endif
    ifneq ($(MR_DEVICE_RECOVERY_HOOKS),)
        ifeq ($(MR_DEVICE_RECOVERY_HOOKS_VER),)
            $(info MR_DEVICE_RECOVERY_HOOKS is set but MR_DEVICE_RECOVERY_HOOKS_VER is not specified!)
        else
            LOCAL_CFLAGS += -DMR_DEVICE_RECOVERY_HOOKS=$(MR_DEVICE_RECOVERY_HOOKS_VER)
            LOCAL_SRC_FILES += ../../$(MR_DEVICE_RECOVERY_HOOKS)
        endif
    endif
endif

LOCAL_ADDITIONAL_DEPENDENCIES += \
=======
ifneq ($(TW_CLOCK_OFFSET),)
	LOCAL_CFLAGS += -DTW_CLOCK_OFFSET=$(TW_CLOCK_OFFSET)
endif
LOCAL_REQUIRED_MODULES += \
>>>>>>> 007de98f
    dump_image \
    erase_image \
    flash_image \
    mke2fs.conf \
    pigz \
    teamwin \
    toolbox_symlinks \
    twrp \
    fsck.fat \
    fatlabel \
    mkfs.fat \
    permissive.sh \
    simg2img_twrp \
    libbootloader_message_twrp \
    init.recovery.hlthchrg.rc \
    init.recovery.service.rc

#MultiROM
ifeq ($(TARGET_RECOVERY_IS_MULTIROM), true)
    #LOCAL_C_INCLUDES += $(LOCAL_PATH)/multirom

    #MultiROM additions
    LOCAL_ADDITIONAL_DEPENDENCIES += \
        zip \
        gnutar \
        lz4 \
        ntfs-3g \
        cp_xattrs \
        ls_xattrs \
        mount_shim.sh \
        umount_shim.sh
endif

ifneq ($(TARGET_ARCH), arm64)
    ifneq ($(TARGET_ARCH), x86_64)
        LOCAL_LDFLAGS += -Wl,-dynamic-linker,/sbin/linker
    else
        LOCAL_LDFLAGS += -Wl,-dynamic-linker,/sbin/linker64
    endif
else
    LOCAL_LDFLAGS += -Wl,-dynamic-linker,/sbin/linker64
endif
ifneq ($(TW_USE_TOOLBOX), true)
    ifeq ($(shell test $(PLATFORM_SDK_VERSION) -lt 24; echo $$?),0)
        LOCAL_POST_INSTALL_CMD := \
            $(hide) mkdir -p $(TARGET_RECOVERY_ROOT_OUT)/sbin && \
            ln -sf /sbin/busybox $(TARGET_RECOVERY_ROOT_OUT)/sbin/sh
    endif
else
    ifneq ($(wildcard external/toybox/Android.mk),)
        LOCAL_REQUIRED_MODULES += toybox_symlinks
    endif
    ifneq ($(wildcard external/zip/Android.mk),)
        LOCAL_REQUIRED_MODULES += zip
    endif
    ifneq ($(wildcard external/unzip/Android.mk),)
        LOCAL_REQUIRED_MODULES += unzip
    endif
endif

ifneq ($(TW_NO_EXFAT), true)
    LOCAL_REQUIRED_MODULES += mkexfatfs fsckexfat
    ifneq ($(TW_NO_EXFAT_FUSE), true)
        LOCAL_REQUIRED_MODULES += exfat-fuse
    endif
endif
ifeq ($(BOARD_HAS_NO_REAL_SDCARD),)
    ifeq ($(shell test $(PLATFORM_SDK_VERSION) -gt 22; echo $$?),0)
        LOCAL_REQUIRED_MODULES += sgdisk
    else
        LOCAL_REQUIRED_MODULES += sgdisk_static
    endif
endif
ifneq ($(TW_EXCLUDE_ENCRYPTED_BACKUPS), true)
    LOCAL_REQUIRED_MODULES += openaes openaes_license
endif
ifeq ($(TW_INCLUDE_DUMLOCK), true)
    LOCAL_REQUIRED_MODULES += \
        htcdumlock htcdumlocksys flash_imagesys dump_imagesys libbmlutils.so \
        libflashutils.so libmmcutils.so libmtdutils.so HTCDumlock.apk
endif
ifeq ($(TW_INCLUDE_FB2PNG), true)
    LOCAL_REQUIRED_MODULES += fb2png
endif
ifneq ($(TW_OEM_BUILD),true)
    LOCAL_REQUIRED_MODULES += orscmd
endif
ifeq ($(BOARD_USES_BML_OVER_MTD),true)
    LOCAL_REQUIRED_MODULES += bml_over_mtd
endif
ifeq ($(TW_INCLUDE_INJECTTWRP), true)
    LOCAL_REQUIRED_MODULES += injecttwrp
endif
ifneq ($(TW_EXCLUDE_DEFAULT_USB_INIT), true)
    LOCAL_REQUIRED_MODULES += init.recovery.usb.rc
endif
ifeq ($(TWRP_INCLUDE_LOGCAT), true)
    LOCAL_REQUIRED_MODULES += logcat
    ifeq ($(TARGET_USES_LOGD), true)
        LOCAL_REQUIRED_MODULES += logd libsysutils libnl init.recovery.logd.rc
    endif
endif
# Allow devices to specify device-specific recovery dependencies
ifneq ($(TARGET_RECOVERY_DEVICE_MODULES),)
    LOCAL_REQUIRED_MODULES += $(TARGET_RECOVERY_DEVICE_MODULES)
endif
LOCAL_CFLAGS += -DTWRES=\"$(TWRES_PATH)\"
LOCAL_CFLAGS += -DTWHTCD_PATH=\"$(TWHTCD_PATH)\"
ifeq ($(TW_INCLUDE_NTFS_3G),true)
ifeq ($(shell test $(PLATFORM_SDK_VERSION) -gt 22; echo $$?),0)
    LOCAL_REQUIRED_MODULES += \
        mount.ntfs \
        fsck.ntfs \
        mkfs.ntfs
else
    LOCAL_REQUIRED_MODULES += \
        ntfs-3g \
        ntfsfix \
        mkntfs
endif
endif
ifeq ($(TARGET_USERIMAGES_USE_F2FS), true)
ifeq ($(shell test $(CM_PLATFORM_SDK_VERSION) -ge 3; echo $$?),0)
    LOCAL_REQUIRED_MODULES += \
        fsck.f2fs \
        mkfs.f2fs
endif
endif

ifeq ($(shell test $(PLATFORM_SDK_VERSION) -ge 25; echo $$?),0)
    LOCAL_REQUIRED_MODULES += file_contexts_text
endif

ifeq ($(BOARD_CACHEIMAGE_PARTITION_SIZE),)
LOCAL_REQUIRED_MODULES := recovery-persist recovery-refresh
endif

include $(BUILD_EXECUTABLE)

# Symlink for file_contexts
include $(CLEAR_VARS)

LOCAL_MODULE := file_contexts_text
LOCAL_MODULE_TAGS := optional
LOCAL_REQUIRED_MODULES := file_contexts.bin
LOCAL_POST_INSTALL_CMD := \
    $(hide) cp -f $(PRODUCT_OUT)/obj/ETC/file_contexts.bin_intermediates/file_contexts.concat.tmp $(TARGET_RECOVERY_ROOT_OUT)/file_contexts

include $(BUILD_PHONY_PACKAGE)

ifneq ($(TW_USE_TOOLBOX), true)
include $(CLEAR_VARS)
# Create busybox symlinks... gzip and gunzip are excluded because those need to link to pigz instead
BUSYBOX_LINKS := $(shell cat external/busybox/busybox-full.links)
exclude := tune2fs mke2fs mkdosfs mkfs.vfat gzip gunzip

# Having /sbin/modprobe present on 32 bit devices with can cause a massive
# performance problem if the kernel has CONFIG_MODULES=y
ifeq ($(shell test $(PLATFORM_SDK_VERSION) -gt 22; echo $$?),0)
    ifneq ($(TARGET_ARCH), arm64)
        ifneq ($(TARGET_ARCH), x86_64)
            exclude += modprobe
        endif
    endif
endif

#MultiROM uses restorecon -D which is only available in toolbox
# Update: This no longer works since restorecon has been moved to toybox,
#         furthermore the existence of file_contexts and file_contexts.bin
#         has made recovery based restorecon unreliable for secondary ROMs
#         so instead opt for using the secondary ROM's own restorecon
#ifeq ($(TARGET_RECOVERY_IS_MULTIROM), true)
#	exclude += restorecon
#endif

# If busybox does not have restorecon, assume it does not have SELinux support.
# Then, let toolbox provide 'ls' so -Z is available to list SELinux contexts.
ifeq ($(filter restorecon, $(notdir $(BUSYBOX_LINKS))),)
    exclude += ls
endif

RECOVERY_BUSYBOX_TOOLS := $(filter-out $(exclude), $(notdir $(BUSYBOX_LINKS)))
RECOVERY_BUSYBOX_SYMLINKS := $(addprefix $(TARGET_RECOVERY_ROOT_OUT)/sbin/, $(RECOVERY_BUSYBOX_TOOLS))
$(RECOVERY_BUSYBOX_SYMLINKS): BUSYBOX_BINARY := busybox
$(RECOVERY_BUSYBOX_SYMLINKS): $(LOCAL_INSTALLED_MODULE)
	@echo "Symlink: $@ -> $(BUSYBOX_BINARY)"
	@mkdir -p $(dir $@)
	@rm -rf $@
	$(hide) ln -sf $(BUSYBOX_BINARY) $@

include $(CLEAR_VARS)
LOCAL_MODULE := busybox_symlinks
LOCAL_MODULE_TAGS := optional
LOCAL_ADDITIONAL_DEPENDENCIES := $(RECOVERY_BUSYBOX_SYMLINKS)
ifneq (,$(filter $(PLATFORM_SDK_VERSION),16 17 18))
ALL_DEFAULT_INSTALLED_MODULES += $(RECOVERY_BUSYBOX_SYMLINKS)
endif
include $(BUILD_PHONY_PACKAGE)
RECOVERY_BUSYBOX_SYMLINKS :=
endif # !TW_USE_TOOLBOX

# recovery-persist (system partition dynamic executable run after /data mounts)
# ===============================
ifeq ($(shell test $(PLATFORM_SDK_VERSION) -ge 24; echo $$?),0)
    include $(CLEAR_VARS)
    LOCAL_SRC_FILES := \
        recovery-persist.cpp \
        rotate_logs.cpp
    LOCAL_MODULE := recovery-persist
    LOCAL_SHARED_LIBRARIES := liblog libbase
    LOCAL_CFLAGS := -Werror
    LOCAL_INIT_RC := recovery-persist.rc
    include $(BUILD_EXECUTABLE)
endif

# recovery-refresh (system partition dynamic executable run at init)
# ===============================
ifeq ($(shell test $(PLATFORM_SDK_VERSION) -ge 24; echo $$?),0)
    include $(CLEAR_VARS)
    LOCAL_SRC_FILES := \
        recovery-refresh.cpp \
        rotate_logs.cpp
    LOCAL_MODULE := recovery-refresh
    LOCAL_SHARED_LIBRARIES := liblog libbase
    LOCAL_CFLAGS := -Werror
    LOCAL_INIT_RC := recovery-refresh.rc
    include $(BUILD_EXECUTABLE)
endif

# shared libfusesideload
# ===============================
include $(CLEAR_VARS)
LOCAL_CLANG := true
LOCAL_CFLAGS := -Wall -Werror -Wno-unused-parameter
LOCAL_CFLAGS += -D_XOPEN_SOURCE -D_GNU_SOURCE

LOCAL_MODULE_TAGS := optional
LOCAL_MODULE := libfusesideload
LOCAL_SHARED_LIBRARIES := libcutils libc
ifeq ($(shell test $(PLATFORM_SDK_VERSION) -lt 24; echo $$?),0)
    LOCAL_C_INCLUDES := $(LOCAL_PATH)/libmincrypt/includes
    LOCAL_SHARED_LIBRARIES += libmincrypttwrp
    LOCAL_CFLAGS += -DUSE_MINCRYPT
else
    LOCAL_SHARED_LIBRARIES += libcrypto
endif
ifeq ($(shell test $(PLATFORM_SDK_VERSION) -lt 23; echo $$?),0)
    LOCAL_SRC_FILES := fuse_sideload22.cpp
    LOCAL_CFLAGS += -DUSE_FUSE_SIDELOAD22
else
    LOCAL_SRC_FILES := fuse_sideload.cpp
endif
include $(BUILD_SHARED_LIBRARY)

# static libfusesideload
# =============================== (required to fix build errors in 8.1 due to use by tests)
include $(CLEAR_VARS)
LOCAL_CLANG := true
LOCAL_CFLAGS := -Wall -Werror -Wno-unused-parameter
LOCAL_CFLAGS += -D_XOPEN_SOURCE -D_GNU_SOURCE

LOCAL_MODULE_TAGS := optional
LOCAL_MODULE := libfusesideload
LOCAL_SHARED_LIBRARIES := libcutils libc
ifeq ($(shell test $(PLATFORM_SDK_VERSION) -lt 24; echo $$?),0)
    LOCAL_C_INCLUDES := $(LOCAL_PATH)/libmincrypt/includes
    LOCAL_STATIC_LIBRARIES += libmincrypttwrp
    LOCAL_CFLAGS += -DUSE_MINCRYPT
else
    LOCAL_STATIC_LIBRARIES += libcrypto_static
endif
ifeq ($(shell test $(PLATFORM_SDK_VERSION) -lt 23; echo $$?),0)
    LOCAL_SRC_FILES := fuse_sideload22.cpp
    LOCAL_CFLAGS += -DUSE_FUSE_SIDELOAD22
else
    LOCAL_SRC_FILES := fuse_sideload.cpp
endif
include $(BUILD_STATIC_LIBRARY)

# libmounts (static library)
# ===============================
include $(CLEAR_VARS)
LOCAL_SRC_FILES := mounts.cpp
LOCAL_CFLAGS := \
    -Wall \
    -Werror
LOCAL_MODULE := libmounts
LOCAL_STATIC_LIBRARIES := libbase
include $(BUILD_STATIC_LIBRARY)

# librecovery (static library)
# ===============================
include $(CLEAR_VARS)
LOCAL_SRC_FILES := \
    install.cpp
LOCAL_CFLAGS := -Wall -Werror
LOCAL_CFLAGS += -DRECOVERY_API_VERSION=$(RECOVERY_API_VERSION)

ifeq ($(AB_OTA_UPDATER),true)
    LOCAL_CFLAGS += -DAB_OTA_UPDATER=1
endif

LOCAL_MODULE := librecovery
LOCAL_STATIC_LIBRARIES := \
    libminui \
    libotautil \
    libvintf_recovery \
    libcrypto_utils \
    libcrypto \
    libbase \
    libziparchive \

include $(BUILD_STATIC_LIBRARY)

# shared libaosprecovery for Apache code
# ===============================
include $(CLEAR_VARS)


LOCAL_MODULE := libaosprecovery
LOCAL_MODULE_TAGS := eng optional
LOCAL_CFLAGS := -std=gnu++0x
LOCAL_SRC_FILES := adb_install.cpp legacy_property_service.cpp set_metadata.cpp tw_atomic.cpp installcommand.cpp zipwrap.cpp
LOCAL_SHARED_LIBRARIES += libc liblog libcutils libmtdutils libfusesideload libselinux libminzip
LOCAL_CFLAGS += -DRECOVERY_API_VERSION=$(RECOVERY_API_VERSION)
ifeq ($(shell test $(PLATFORM_SDK_VERSION) -lt 23; echo $$?),0)
    LOCAL_SHARED_LIBRARIES += libstdc++ libstlport
    LOCAL_C_INCLUDES += bionic external/stlport/stlport
    LOCAL_CFLAGS += -DUSE_FUSE_SIDELOAD22
else
    LOCAL_SHARED_LIBRARIES += libc++
endif
ifeq ($(shell test $(PLATFORM_SDK_VERSION) -lt 24; echo $$?),0)
    LOCAL_SHARED_LIBRARIES += libmincrypttwrp
    LOCAL_C_INCLUDES += $(LOCAL_PATH)/libmincrypt/includes
    LOCAL_SRC_FILES += verifier24/verifier.cpp verifier24/asn1_decoder.cpp
    LOCAL_CFLAGS += -DUSE_OLD_VERIFIER
else
    LOCAL_SHARED_LIBRARIES += libcrypto libbase
    LOCAL_SRC_FILES += verifier.cpp asn1_decoder.cpp
    LOCAL_C_INCLUDES += $(LOCAL_PATH)/otautil/include
endif

ifeq ($(AB_OTA_UPDATER),true)
    LOCAL_CFLAGS += -DAB_OTA_UPDATER=1
endif
ifeq ($(shell test $(PLATFORM_SDK_VERSION) -ge 26; echo $$?),0)
    LOCAL_SRC_FILES += otautil/ZipUtil.cpp otautil/SysUtil.cpp otautil/DirUtil.cpp
    LOCAL_SHARED_LIBRARIES += libziparchive libext4_utils libcrypto libcrypto_utils
    LOCAL_STATIC_LIBRARIES += libvintf_recovery libfs_mgr liblogwrap libavb libvintf libtinyxml2 libz
    LOCAL_C_INCLUDES += $(LOCAL_PATH)/otautil/include
    ifeq ($(shell test $(PLATFORM_SDK_VERSION) -gt 27; echo $$?),0)
        # Android 9.0 needs c++17 for libvintf
        LOCAL_CPPFLAGS += -std=c++17
        # Android 9.0's libvintf also needs this library
        LOCAL_STATIC_LIBRARIES += libhidl-gen-utils
    endif
else
    LOCAL_CFLAGS += -DUSE_MINZIP
endif

include $(BUILD_SHARED_LIBRARY)
# libverifier (static library)
# ===============================
include $(CLEAR_VARS)
LOCAL_CLANG := true
LOCAL_MODULE := libverifier
LOCAL_SRC_FILES := \
    asn1_decoder.cpp \
    verifier.cpp
LOCAL_STATIC_LIBRARIES := \
    libotautil \
    libcrypto_utils \
    libcrypto \
    libbase
LOCAL_CFLAGS := -Wall -Werror
include $(BUILD_STATIC_LIBRARY)

# Wear default device
# ===============================
include $(CLEAR_VARS)
LOCAL_SRC_FILES := wear_device.cpp
LOCAL_CFLAGS := -Wall -Werror

# Should match TARGET_RECOVERY_UI_LIB in BoardConfig.mk.
LOCAL_MODULE := librecovery_ui_wear

include $(BUILD_STATIC_LIBRARY)

# vr headset default device
# ===============================
include $(CLEAR_VARS)

LOCAL_SRC_FILES := vr_device.cpp
LOCAL_CFLAGS := -Wall -Werror

# should match TARGET_RECOVERY_UI_LIB set in BoardConfig.mk
LOCAL_MODULE := librecovery_ui_vr

include $(BUILD_STATIC_LIBRARY)

commands_recovery_local_path := $(LOCAL_PATH)

#    $(LOCAL_PATH)/edify/Android.mk
#    $(LOCAL_PATH)/otafault/Android.mk
#    $(LOCAL_PATH)/bootloader_message/Android.mk
include \
    $(commands_TWRP_local_path)/boot_control/Android.mk \
    $(commands_TWRP_local_path)/tests/Android.mk \
    $(commands_TWRP_local_path)/tools/Android.mk \
    $(commands_TWRP_local_path)/updater/Android.mk \
    $(commands_TWRP_local_path)/update_verifier/Android.mk \
    $(commands_TWRP_local_path)/bootloader_message_twrp/Android.mk

ifeq ($(shell test $(PLATFORM_SDK_VERSION) -le 25; echo $$?),0)
include $(commands_TWRP_local_path)/bootloader_message/Android.mk
endif

ifeq ($(wildcard system/core/uncrypt/Android.mk),)
    #include $(commands_TWRP_local_path)/uncrypt/Android.mk
endif

ifeq ($(shell test $(PLATFORM_SDK_VERSION) -gt 22; echo $$?),0)
    ifeq ($(shell test $(PLATFORM_SDK_VERSION) -lt 26; echo $$?),0)
        TARGET_GLOBAL_CFLAGS += -DTW_USE_MINUI_WITH_DATA
        CLANG_TARGET_GLOBAL_CFLAGS += -DTW_USE_MINUI_WITH_DATA
    endif
    include $(commands_TWRP_local_path)/minadbd/Android.mk \
        $(commands_TWRP_local_path)/minui/Android.mk
else
    TARGET_GLOBAL_CFLAGS += -DTW_USE_MINUI_21
    include $(commands_TWRP_local_path)/minadbd21/Android.mk \
        $(commands_TWRP_local_path)/minui21/Android.mk
endif

#$(commands_TWRP_local_path)/otautil/Android.mk
#includes for TWRP
include $(commands_TWRP_local_path)/injecttwrp/Android.mk \
    $(commands_TWRP_local_path)/htcdumlock/Android.mk \
    $(commands_TWRP_local_path)/gui/Android.mk \
    $(commands_TWRP_local_path)/mmcutils/Android.mk \
    $(commands_TWRP_local_path)/bmlutils/Android.mk \
    $(commands_TWRP_local_path)/prebuilt/Android.mk \
    $(commands_TWRP_local_path)/mtdutils/Android.mk \
    $(commands_TWRP_local_path)/flashutils/Android.mk \
    $(commands_TWRP_local_path)/pigz/Android.mk \
    $(commands_TWRP_local_path)/libtar/Android.mk \
    $(commands_TWRP_local_path)/libcrecovery/Android.mk \
    $(commands_TWRP_local_path)/libblkid/Android.mk \
    $(commands_TWRP_local_path)/minuitwrp/Android.mk \
    $(commands_TWRP_local_path)/openaes/Android.mk \
    $(commands_TWRP_local_path)/toolbox/Android.mk \
    $(commands_TWRP_local_path)/twrpTarMain/Android.mk \
    $(commands_TWRP_local_path)/mtp/Android.mk \
    $(commands_TWRP_local_path)/minzip/Android.mk \
    $(commands_TWRP_local_path)/dosfstools/Android.mk \
    $(commands_TWRP_local_path)/etc/Android.mk \
    $(commands_TWRP_local_path)/toybox/Android.mk \
    $(commands_TWRP_local_path)/simg2img/Android.mk \
    $(commands_TWRP_local_path)/adbbu/Android.mk \
    $(commands_TWRP_local_path)/libpixelflinger/Android.mk \
    $(commands_TWRP_local_path)/twrpDigest/Android.mk \
    $(commands_TWRP_local_path)/attr/Android.mk

#MultiROM
ifeq ($(TARGET_RECOVERY_IS_MULTIROM), true)
    include $(commands_recovery_local_path)/multirom/prebuilt/Android.mk \
            $(commands_recovery_local_path)/multirom/cp_xattrs/Android.mk \
            $(commands_recovery_local_path)/multirom/phablet/Android.mk
endif

ifeq ($(shell test $(PLATFORM_SDK_VERSION) -lt 24; echo $$?),0)
    include $(commands_TWRP_local_path)/libmincrypt/Android.mk
endif

ifeq ($(TW_INCLUDE_CRYPTO), true)
    include $(commands_TWRP_local_path)/crypto/lollipop/Android.mk
    include $(commands_TWRP_local_path)/crypto/scrypt/Android.mk
    ifeq ($(TW_INCLUDE_CRYPTO_FBE), true)
        include $(commands_TWRP_local_path)/crypto/ext4crypt/Android.mk
    endif
    ifneq ($(TW_CRYPTO_USE_SYSTEM_VOLD),)
    ifneq ($(TW_CRYPTO_USE_SYSTEM_VOLD),false)
        include $(commands_TWRP_local_path)/crypto/vold_decrypt/Android.mk
    endif
    endif
    include $(commands_TWRP_local_path)/gpt/Android.mk
endif
ifeq ($(BUILD_ID), GINGERBREAD)
    TW_NO_EXFAT := true
endif
ifneq ($(TW_NO_EXFAT), true)
    include $(commands_TWRP_local_path)/exfat/mkfs/Android.mk \
            $(commands_TWRP_local_path)/exfat/fsck/Android.mk \
            $(commands_TWRP_local_path)/fuse/Android.mk \
            $(commands_TWRP_local_path)/exfat/libexfat/Android.mk
    ifneq ($(TW_NO_EXFAT_FUSE), true)
        include $(commands_TWRP_local_path)/exfat/fuse/Android.mk
    endif
endif
ifneq ($(TW_OEM_BUILD),true)
    include $(commands_TWRP_local_path)/orscmd/Android.mk
endif

# FB2PNG
ifeq ($(TW_INCLUDE_FB2PNG), true)
    include $(commands_TWRP_local_path)/fb2png/Android.mk
endif

endif

commands_TWRP_local_path :=<|MERGE_RESOLUTION|>--- conflicted
+++ resolved
@@ -393,7 +393,10 @@
 else
     LOCAL_CFLAGS += -DTW_DEFAULT_LANGUAGE=en
 endif
-<<<<<<< HEAD
+
+ifneq ($(TW_CLOCK_OFFSET),)
+	LOCAL_CFLAGS += -DTW_CLOCK_OFFSET=$(TW_CLOCK_OFFSET)
+endif
 
 #MultiROM
 ifeq ($(TARGET_RECOVERY_IS_MULTIROM), true)
@@ -451,13 +454,7 @@
     endif
 endif
 
-LOCAL_ADDITIONAL_DEPENDENCIES += \
-=======
-ifneq ($(TW_CLOCK_OFFSET),)
-	LOCAL_CFLAGS += -DTW_CLOCK_OFFSET=$(TW_CLOCK_OFFSET)
-endif
 LOCAL_REQUIRED_MODULES += \
->>>>>>> 007de98f
     dump_image \
     erase_image \
     flash_image \
