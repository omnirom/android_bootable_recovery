/*
 * Copyright (C) 2009 The Android Open Source Project
 *
 * Licensed under the Apache License, Version 2.0 (the "License");
 * you may not use this file except in compliance with the License.
 * You may obtain a copy of the License at
 *
 *      http://www.apache.org/licenses/LICENSE-2.0
 *
 * Unless required by applicable law or agreed to in writing, software
 * distributed under the License is distributed on an "AS IS" BASIS,
 * WITHOUT WARRANTIES OR CONDITIONS OF ANY KIND, either express or implied.
 * See the License for the specific language governing permissions and
 * limitations under the License.
 */

#include <ctype.h>
#include <errno.h>
#include <stdarg.h>
#include <stdio.h>
#include <stdlib.h>
#include <string.h>
#include <sys/mount.h>
#include <sys/stat.h>
#include <sys/types.h>
#include <sys/wait.h>
#include <unistd.h>
#include <fcntl.h>
#include <time.h>
#include <ftw.h>
#include <sys/capability.h>
#include <sys/xattr.h>
#include <linux/xattr.h>
#include <inttypes.h>

#include <memory>
#include <vector>

#include <android-base/parseint.h>
#include <android-base/strings.h>
#include <android-base/stringprintf.h>
#include <selinux/label.h>
#include <selinux/selinux.h>

#include "bootloader.h"
#include "applypatch/applypatch.h"
#include "cutils/android_reboot.h"
#include "cutils/misc.h"
#include "cutils/properties.h"
#include "edify/expr.h"
#include "error_code.h"
#include "minzip/DirUtil.h"
<<<<<<< HEAD
#include "mtdutils/mounts.h"
#include "mtdutils/mtdutils.h"
#include "openssl/sha.h"
=======
#include "mounts.h"
>>>>>>> 179c0d80
#include "ota_io.h"
#include "updater.h"
#include "install.h"
#include "tune2fs.h"

#include "make_ext4fs.h"
#include "wipe.h"

// Send over the buffer to recovery though the command pipe.
static void uiPrint(State* state, const std::string& buffer) {
    UpdaterInfo* ui = reinterpret_cast<UpdaterInfo*>(state->cookie);

    // "line1\nline2\n" will be split into 3 tokens: "line1", "line2" and "".
    // So skip sending empty strings to UI.
    std::vector<std::string> lines = android::base::Split(buffer, "\n");
    for (auto& line: lines) {
        if (!line.empty()) {
            fprintf(ui->cmd_pipe, "ui_print %s\n", line.c_str());
            fprintf(ui->cmd_pipe, "ui_print\n");
        }
    }

    // On the updater side, we need to dump the contents to stderr (which has
    // been redirected to the log file). Because the recovery will only print
    // the contents to screen when processing pipe command ui_print.
    fprintf(stderr, "%s", buffer.c_str());
}

__attribute__((__format__(printf, 2, 3))) __nonnull((2))
void uiPrintf(State* state, const char* format, ...) {
    std::string error_msg;

    va_list ap;
    va_start(ap, format);
    android::base::StringAppendV(&error_msg, format, ap);
    va_end(ap);

    uiPrint(state, error_msg);
}

// Take a sha-1 digest and return it as a newly-allocated hex string.
char* PrintSha1(const uint8_t* digest) {
    char* buffer = reinterpret_cast<char*>(malloc(SHA_DIGEST_LENGTH*2 + 1));
    const char* alphabet = "0123456789abcdef";
    size_t i;
    for (i = 0; i < SHA_DIGEST_LENGTH; ++i) {
        buffer[i*2] = alphabet[(digest[i] >> 4) & 0xf];
        buffer[i*2+1] = alphabet[digest[i] & 0xf];
    }
    buffer[i*2] = '\0';
    return buffer;
}

// mount(fs_type, partition_type, location, mount_point)
//
//    fs_type="ext4"   partition_type="EMMC"    location=device
Value* MountFn(const char* name, State* state, int argc, Expr* argv[]) {
    char* result = NULL;
    if (argc != 4 && argc != 5) {
        return ErrorAbort(state, kArgsParsingFailure, "%s() expects 4-5 args, got %d", name, argc);
    }
    char* fs_type;
    char* partition_type;
    char* location;
    char* mount_point;
    char* mount_options;
    bool has_mount_options;
    if (argc == 5) {
        has_mount_options = true;
        if (ReadArgs(state, argv, 5, &fs_type, &partition_type,
                 &location, &mount_point, &mount_options) < 0) {
            return NULL;
        }
    } else {
        has_mount_options = false;
        if (ReadArgs(state, argv, 4, &fs_type, &partition_type,
                 &location, &mount_point) < 0) {
            return NULL;
        }
    }

    if (strlen(fs_type) == 0) {
        ErrorAbort(state, kArgsParsingFailure, "fs_type argument to %s() can't be empty", name);
        goto done;
    }
    if (strlen(partition_type) == 0) {
        ErrorAbort(state, kArgsParsingFailure, "partition_type argument to %s() can't be empty",
                   name);
        goto done;
    }
    if (strlen(location) == 0) {
        ErrorAbort(state, kArgsParsingFailure, "location argument to %s() can't be empty", name);
        goto done;
    }
    if (strlen(mount_point) == 0) {
        ErrorAbort(state, kArgsParsingFailure, "mount_point argument to %s() can't be empty",
                   name);
        goto done;
    }

    {
        char *secontext = NULL;

        if (sehandle) {
            selabel_lookup(sehandle, &secontext, mount_point, 0755);
            setfscreatecon(secontext);
        }

        mkdir(mount_point, 0755);

        if (secontext) {
            freecon(secontext);
            setfscreatecon(NULL);
        }
    }

    if (mount(location, mount_point, fs_type,
              MS_NOATIME | MS_NODEV | MS_NODIRATIME,
              has_mount_options ? mount_options : "") < 0) {
        uiPrintf(state, "%s: failed to mount %s at %s: %s\n",
                 name, location, mount_point, strerror(errno));
        result = strdup("");
    } else {
        result = mount_point;
    }

done:
    free(fs_type);
    free(partition_type);
    free(location);
    if (result != mount_point) free(mount_point);
    if (has_mount_options) free(mount_options);
    return StringValue(result);
}


// is_mounted(mount_point)
Value* IsMountedFn(const char* name, State* state, int argc, Expr* argv[]) {
    char* result = NULL;
    if (argc != 1) {
        return ErrorAbort(state, kArgsParsingFailure, "%s() expects 1 arg, got %d", name, argc);
    }
    char* mount_point;
    if (ReadArgs(state, argv, 1, &mount_point) < 0) {
        return NULL;
    }
    if (strlen(mount_point) == 0) {
        ErrorAbort(state, kArgsParsingFailure, "mount_point argument to unmount() can't be empty");
        goto done;
    }

    scan_mounted_volumes();
    {
        MountedVolume* vol = find_mounted_volume_by_mount_point(mount_point);
        if (vol == NULL) {
            result = strdup("");
        } else {
            result = mount_point;
        }
    }

done:
    if (result != mount_point) free(mount_point);
    return StringValue(result);
}


Value* UnmountFn(const char* name, State* state, int argc, Expr* argv[]) {
    char* result = NULL;
    if (argc != 1) {
        return ErrorAbort(state, kArgsParsingFailure, "%s() expects 1 arg, got %d", name, argc);
    }
    char* mount_point;
    if (ReadArgs(state, argv, 1, &mount_point) < 0) {
        return NULL;
    }
    if (strlen(mount_point) == 0) {
        ErrorAbort(state, kArgsParsingFailure, "mount_point argument to unmount() can't be empty");
        goto done;
    }

    scan_mounted_volumes();
    {
        MountedVolume* vol = find_mounted_volume_by_mount_point(mount_point);
        if (vol == NULL) {
            uiPrintf(state, "unmount of %s failed; no such volume\n", mount_point);
            result = strdup("");
        } else {
            int ret = unmount_mounted_volume(vol);
            if (ret != 0) {
                uiPrintf(state, "unmount of %s failed (%d): %s\n",
                         mount_point, ret, strerror(errno));
            }
            result = mount_point;
        }
    }

done:
    if (result != mount_point) free(mount_point);
    return StringValue(result);
}

static int exec_cmd(const char* path, char* const argv[]) {
    int status;
    pid_t child;
    if ((child = vfork()) == 0) {
        execv(path, argv);
        _exit(-1);
    }
    waitpid(child, &status, 0);
    if (!WIFEXITED(status) || WEXITSTATUS(status) != 0) {
        printf("%s failed with status %d\n", path, WEXITSTATUS(status));
    }
    return WEXITSTATUS(status);
}


// format(fs_type, partition_type, location, fs_size, mount_point)
//
//    fs_type="ext4"   partition_type="EMMC"    location=device    fs_size=<bytes> mount_point=<location>
//    fs_type="f2fs"   partition_type="EMMC"    location=device    fs_size=<bytes> mount_point=<location>
//    if fs_size == 0, then make fs uses the entire partition.
//    if fs_size > 0, that is the size to use
//    if fs_size < 0, then reserve that many bytes at the end of the partition (not for "f2fs")
Value* FormatFn(const char* name, State* state, int argc, Expr* argv[]) {
    char* result = NULL;
    if (argc != 5) {
        return ErrorAbort(state, kArgsParsingFailure, "%s() expects 5 args, got %d", name, argc);
    }
    char* fs_type;
    char* partition_type;
    char* location;
    char* fs_size;
    char* mount_point;

    if (ReadArgs(state, argv, 5, &fs_type, &partition_type, &location, &fs_size, &mount_point) < 0) {
        return NULL;
    }

    if (strlen(fs_type) == 0) {
        ErrorAbort(state, kArgsParsingFailure, "fs_type argument to %s() can't be empty", name);
        goto done;
    }
    if (strlen(partition_type) == 0) {
        ErrorAbort(state, kArgsParsingFailure, "partition_type argument to %s() can't be empty",
                   name);
        goto done;
    }
    if (strlen(location) == 0) {
        ErrorAbort(state, kArgsParsingFailure, "location argument to %s() can't be empty", name);
        goto done;
    }

    if (strlen(mount_point) == 0) {
        ErrorAbort(state, kArgsParsingFailure, "mount_point argument to %s() can't be empty",
                   name);
        goto done;
    }

    if (strcmp(fs_type, "ext4") == 0) {
        int status = make_ext4fs(location, atoll(fs_size), mount_point, sehandle);
        if (status != 0) {
            printf("%s: make_ext4fs failed (%d) on %s",
                    name, status, location);
            result = strdup("");
            goto done;
        }
        result = location;
    } else if (strcmp(fs_type, "f2fs") == 0) {
        char *num_sectors;
        if (asprintf(&num_sectors, "%lld", atoll(fs_size) / 512) <= 0) {
            printf("format_volume: failed to create %s command for %s\n", fs_type, location);
            result = strdup("");
            goto done;
        }
        const char *f2fs_path = "/sbin/mkfs.f2fs";
        const char* const f2fs_argv[] = {"mkfs.f2fs", "-t", "-d1", location, num_sectors, NULL};
        int status = exec_cmd(f2fs_path, (char* const*)f2fs_argv);
        free(num_sectors);
        if (status != 0) {
            printf("%s: mkfs.f2fs failed (%d) on %s",
                    name, status, location);
            result = strdup("");
            goto done;
        }
        result = location;
    } else {
        printf("%s: unsupported fs_type \"%s\" partition_type \"%s\"",
                name, fs_type, partition_type);
    }

done:
    free(fs_type);
    free(partition_type);
    if (result != location) free(location);
    return StringValue(result);
}

Value* RenameFn(const char* name, State* state, int argc, Expr* argv[]) {
    char* result = NULL;
    if (argc != 2) {
        return ErrorAbort(state, kArgsParsingFailure, "%s() expects 2 args, got %d", name, argc);
    }

    char* src_name;
    char* dst_name;

    if (ReadArgs(state, argv, 2, &src_name, &dst_name) < 0) {
        return NULL;
    }
    if (strlen(src_name) == 0) {
        ErrorAbort(state, kArgsParsingFailure, "src_name argument to %s() can't be empty", name);
        goto done;
    }
    if (strlen(dst_name) == 0) {
        ErrorAbort(state, kArgsParsingFailure, "dst_name argument to %s() can't be empty", name);
        goto done;
    }
    if (make_parents(dst_name) != 0) {
        ErrorAbort(state, kFileRenameFailure, "Creating parent of %s failed, error %s",
          dst_name, strerror(errno));
    } else if (access(dst_name, F_OK) == 0 && access(src_name, F_OK) != 0) {
        // File was already moved
        result = dst_name;
    } else if (rename(src_name, dst_name) != 0) {
        ErrorAbort(state, kFileRenameFailure, "Rename of %s to %s failed, error %s",
          src_name, dst_name, strerror(errno));
    } else {
        result = dst_name;
    }

done:
    free(src_name);
    if (result != dst_name) free(dst_name);
    return StringValue(result);
}

Value* DeleteFn(const char* name, State* state, int argc, Expr* argv[]) {
    char** paths = reinterpret_cast<char**>(malloc(argc * sizeof(char*)));
    for (int i = 0; i < argc; ++i) {
        paths[i] = Evaluate(state, argv[i]);
        if (paths[i] == NULL) {
            for (int j = 0; j < i; ++j) {
                free(paths[j]);
            }
            free(paths);
            return NULL;
        }
    }

    bool recursive = (strcmp(name, "delete_recursive") == 0);

    int success = 0;
    for (int i = 0; i < argc; ++i) {
        if ((recursive ? dirUnlinkHierarchy(paths[i]) : unlink(paths[i])) == 0)
            ++success;
        free(paths[i]);
    }
    free(paths);

    char buffer[10];
    sprintf(buffer, "%d", success);
    return StringValue(strdup(buffer));
}


Value* ShowProgressFn(const char* name, State* state, int argc, Expr* argv[]) {
    if (argc != 2) {
        return ErrorAbort(state, kArgsParsingFailure, "%s() expects 2 args, got %d", name, argc);
    }
    char* frac_str;
    char* sec_str;
    if (ReadArgs(state, argv, 2, &frac_str, &sec_str) < 0) {
        return NULL;
    }

    double frac = strtod(frac_str, NULL);
    int sec;
    android::base::ParseInt(sec_str, &sec);

    UpdaterInfo* ui = (UpdaterInfo*)(state->cookie);
    fprintf(ui->cmd_pipe, "progress %f %d\n", frac, sec);

    free(sec_str);
    return StringValue(frac_str);
}

Value* SetProgressFn(const char* name, State* state, int argc, Expr* argv[]) {
    if (argc != 1) {
        return ErrorAbort(state, kArgsParsingFailure, "%s() expects 1 arg, got %d", name, argc);
    }
    char* frac_str;
    if (ReadArgs(state, argv, 1, &frac_str) < 0) {
        return NULL;
    }

    double frac = strtod(frac_str, NULL);

    UpdaterInfo* ui = (UpdaterInfo*)(state->cookie);
    fprintf(ui->cmd_pipe, "set_progress %f\n", frac);

    return StringValue(frac_str);
}

// package_extract_dir(package_path, destination_path)
Value* PackageExtractDirFn(const char* name, State* state,
                          int argc, Expr* argv[]) {
    if (argc != 2) {
        return ErrorAbort(state, kArgsParsingFailure, "%s() expects 2 args, got %d", name, argc);
    }
    char* zip_path;
    char* dest_path;
    if (ReadArgs(state, argv, 2, &zip_path, &dest_path) < 0) return NULL;

    ZipArchive* za = ((UpdaterInfo*)(state->cookie))->package_zip;

    // To create a consistent system image, never use the clock for timestamps.
    struct utimbuf timestamp = { 1217592000, 1217592000 };  // 8/1/2008 default

    bool success = mzExtractRecursive(za, zip_path, dest_path,
                                      &timestamp,
                                      NULL, NULL, sehandle);
    free(zip_path);
    free(dest_path);
    return StringValue(strdup(success ? "t" : ""));
}


// package_extract_file(package_path, destination_path)
//   or
// package_extract_file(package_path)
//   to return the entire contents of the file as the result of this
//   function (the char* returned is actually a FileContents*).
Value* PackageExtractFileFn(const char* name, State* state,
                           int argc, Expr* argv[]) {
    if (argc < 1 || argc > 2) {
        return ErrorAbort(state, kArgsParsingFailure, "%s() expects 1 or 2 args, got %d",
                          name, argc);
    }
    bool success = false;

    if (argc == 2) {
        // The two-argument version extracts to a file.

        ZipArchive* za = ((UpdaterInfo*)(state->cookie))->package_zip;

        char* zip_path;
        char* dest_path;
        if (ReadArgs(state, argv, 2, &zip_path, &dest_path) < 0) return NULL;

        const ZipEntry* entry = mzFindZipEntry(za, zip_path);
        if (entry == NULL) {
            printf("%s: no %s in package\n", name, zip_path);
            goto done2;
        }

        {
            int fd = TEMP_FAILURE_RETRY(ota_open(dest_path, O_WRONLY | O_CREAT | O_TRUNC,
                  S_IRUSR | S_IWUSR));
            if (fd == -1) {
                printf("%s: can't open %s for write: %s\n", name, dest_path, strerror(errno));
                goto done2;
            }
            success = mzExtractZipEntryToFile(za, entry, fd);
            if (ota_fsync(fd) == -1) {
                printf("fsync of \"%s\" failed: %s\n", dest_path, strerror(errno));
                success = false;
            }
            if (ota_close(fd) == -1) {
                printf("close of \"%s\" failed: %s\n", dest_path, strerror(errno));
                success = false;
            }
        }

      done2:
        free(zip_path);
        free(dest_path);
        return StringValue(strdup(success ? "t" : ""));
    } else {
        // The one-argument version returns the contents of the file
        // as the result.

        char* zip_path;
        if (ReadArgs(state, argv, 1, &zip_path) < 0) return NULL;

        Value* v = reinterpret_cast<Value*>(malloc(sizeof(Value)));
        v->type = VAL_BLOB;
        v->size = -1;
        v->data = NULL;

        ZipArchive* za = ((UpdaterInfo*)(state->cookie))->package_zip;
        const ZipEntry* entry = mzFindZipEntry(za, zip_path);
        if (entry == NULL) {
            printf("%s: no %s in package\n", name, zip_path);
            goto done1;
        }

        v->size = mzGetZipEntryUncompLen(entry);
        v->data = reinterpret_cast<char*>(malloc(v->size));
        if (v->data == NULL) {
            printf("%s: failed to allocate %zd bytes for %s\n",
                    name, v->size, zip_path);
            goto done1;
        }

        success = mzExtractZipEntryToBuffer(za, entry,
                                            (unsigned char *)v->data);

      done1:
        free(zip_path);
        if (!success) {
            free(v->data);
            v->data = NULL;
            v->size = -1;
        }
        return v;
    }
}

// Create all parent directories of name, if necessary.
static int make_parents(char* name) {
    char* p;
    for (p = name + (strlen(name)-1); p > name; --p) {
        if (*p != '/') continue;
        *p = '\0';
        if (make_parents(name) < 0) return -1;
        int result = mkdir(name, 0700);
        if (result == 0) printf("created [%s]\n", name);
        *p = '/';
        if (result == 0 || errno == EEXIST) {
            // successfully created or already existed; we're done
            return 0;
        } else {
            printf("failed to mkdir %s: %s\n", name, strerror(errno));
            return -1;
        }
    }
    return 0;
}

// symlink target src1 src2 ...
//    unlinks any previously existing src1, src2, etc before creating symlinks.
Value* SymlinkFn(const char* name, State* state, int argc, Expr* argv[]) {
    if (argc == 0) {
        return ErrorAbort(state, kArgsParsingFailure, "%s() expects 1+ args, got %d", name, argc);
    }
    char* target;
    target = Evaluate(state, argv[0]);
    if (target == NULL) return NULL;

    char** srcs = ReadVarArgs(state, argc-1, argv+1);
    if (srcs == NULL) {
        free(target);
        return NULL;
    }

    int bad = 0;
    int i;
    for (i = 0; i < argc-1; ++i) {
        if (unlink(srcs[i]) < 0) {
            if (errno != ENOENT) {
                printf("%s: failed to remove %s: %s\n",
                        name, srcs[i], strerror(errno));
                ++bad;
            }
        }
        if (make_parents(srcs[i])) {
            printf("%s: failed to symlink %s to %s: making parents failed\n",
                    name, srcs[i], target);
            ++bad;
        }
        if (symlink(target, srcs[i]) < 0) {
            printf("%s: failed to symlink %s to %s: %s\n",
                    name, srcs[i], target, strerror(errno));
            ++bad;
        }
        free(srcs[i]);
    }
    free(srcs);
    if (bad) {
        return ErrorAbort(state, kSymlinkFailure, "%s: some symlinks failed", name);
    }
    return StringValue(strdup(""));
}

struct perm_parsed_args {
    bool has_uid;
    uid_t uid;
    bool has_gid;
    gid_t gid;
    bool has_mode;
    mode_t mode;
    bool has_fmode;
    mode_t fmode;
    bool has_dmode;
    mode_t dmode;
    bool has_selabel;
    char* selabel;
    bool has_capabilities;
    uint64_t capabilities;
};

static struct perm_parsed_args ParsePermArgs(State * state, int argc, char** args) {
    int i;
    struct perm_parsed_args parsed;
    int bad = 0;
    static int max_warnings = 20;

    memset(&parsed, 0, sizeof(parsed));

    for (i = 1; i < argc; i += 2) {
        if (strcmp("uid", args[i]) == 0) {
            int64_t uid;
            if (sscanf(args[i+1], "%" SCNd64, &uid) == 1) {
                parsed.uid = uid;
                parsed.has_uid = true;
            } else {
                uiPrintf(state, "ParsePermArgs: invalid UID \"%s\"\n", args[i + 1]);
                bad++;
            }
            continue;
        }
        if (strcmp("gid", args[i]) == 0) {
            int64_t gid;
            if (sscanf(args[i+1], "%" SCNd64, &gid) == 1) {
                parsed.gid = gid;
                parsed.has_gid = true;
            } else {
                uiPrintf(state, "ParsePermArgs: invalid GID \"%s\"\n", args[i + 1]);
                bad++;
            }
            continue;
        }
        if (strcmp("mode", args[i]) == 0) {
            int32_t mode;
            if (sscanf(args[i+1], "%" SCNi32, &mode) == 1) {
                parsed.mode = mode;
                parsed.has_mode = true;
            } else {
                uiPrintf(state, "ParsePermArgs: invalid mode \"%s\"\n", args[i + 1]);
                bad++;
            }
            continue;
        }
        if (strcmp("dmode", args[i]) == 0) {
            int32_t mode;
            if (sscanf(args[i+1], "%" SCNi32, &mode) == 1) {
                parsed.dmode = mode;
                parsed.has_dmode = true;
            } else {
                uiPrintf(state, "ParsePermArgs: invalid dmode \"%s\"\n", args[i + 1]);
                bad++;
            }
            continue;
        }
        if (strcmp("fmode", args[i]) == 0) {
            int32_t mode;
            if (sscanf(args[i+1], "%" SCNi32, &mode) == 1) {
                parsed.fmode = mode;
                parsed.has_fmode = true;
            } else {
                uiPrintf(state, "ParsePermArgs: invalid fmode \"%s\"\n", args[i + 1]);
                bad++;
            }
            continue;
        }
        if (strcmp("capabilities", args[i]) == 0) {
            int64_t capabilities;
            if (sscanf(args[i+1], "%" SCNi64, &capabilities) == 1) {
                parsed.capabilities = capabilities;
                parsed.has_capabilities = true;
            } else {
                uiPrintf(state, "ParsePermArgs: invalid capabilities \"%s\"\n", args[i + 1]);
                bad++;
            }
            continue;
        }
        if (strcmp("selabel", args[i]) == 0) {
            if (args[i+1][0] != '\0') {
                parsed.selabel = args[i+1];
                parsed.has_selabel = true;
            } else {
                uiPrintf(state, "ParsePermArgs: invalid selabel \"%s\"\n", args[i + 1]);
                bad++;
            }
            continue;
        }
        if (max_warnings != 0) {
            printf("ParsedPermArgs: unknown key \"%s\", ignoring\n", args[i]);
            max_warnings--;
            if (max_warnings == 0) {
                printf("ParsedPermArgs: suppressing further warnings\n");
            }
        }
    }
    return parsed;
}

static int ApplyParsedPerms(
        State * state,
        const char* filename,
        const struct stat *statptr,
        struct perm_parsed_args parsed)
{
    int bad = 0;

    if (parsed.has_selabel) {
        if (lsetfilecon(filename, parsed.selabel) != 0) {
            uiPrintf(state, "ApplyParsedPerms: lsetfilecon of %s to %s failed: %s\n",
                    filename, parsed.selabel, strerror(errno));
            bad++;
        }
    }

    /* ignore symlinks */
    if (S_ISLNK(statptr->st_mode)) {
        return bad;
    }

    if (parsed.has_uid) {
        if (chown(filename, parsed.uid, -1) < 0) {
            uiPrintf(state, "ApplyParsedPerms: chown of %s to %d failed: %s\n",
                    filename, parsed.uid, strerror(errno));
            bad++;
        }
    }

    if (parsed.has_gid) {
        if (chown(filename, -1, parsed.gid) < 0) {
            uiPrintf(state, "ApplyParsedPerms: chgrp of %s to %d failed: %s\n",
                    filename, parsed.gid, strerror(errno));
            bad++;
        }
    }

    if (parsed.has_mode) {
        if (chmod(filename, parsed.mode) < 0) {
            uiPrintf(state, "ApplyParsedPerms: chmod of %s to %d failed: %s\n",
                    filename, parsed.mode, strerror(errno));
            bad++;
        }
    }

    if (parsed.has_dmode && S_ISDIR(statptr->st_mode)) {
        if (chmod(filename, parsed.dmode) < 0) {
            uiPrintf(state, "ApplyParsedPerms: chmod of %s to %d failed: %s\n",
                    filename, parsed.dmode, strerror(errno));
            bad++;
        }
    }

    if (parsed.has_fmode && S_ISREG(statptr->st_mode)) {
        if (chmod(filename, parsed.fmode) < 0) {
            uiPrintf(state, "ApplyParsedPerms: chmod of %s to %d failed: %s\n",
                   filename, parsed.fmode, strerror(errno));
            bad++;
        }
    }

    if (parsed.has_capabilities && S_ISREG(statptr->st_mode)) {
        if (parsed.capabilities == 0) {
            if ((removexattr(filename, XATTR_NAME_CAPS) == -1) && (errno != ENODATA)) {
                // Report failure unless it's ENODATA (attribute not set)
                uiPrintf(state, "ApplyParsedPerms: removexattr of %s to %" PRIx64 " failed: %s\n",
                       filename, parsed.capabilities, strerror(errno));
                bad++;
            }
        } else {
            struct vfs_cap_data cap_data;
            memset(&cap_data, 0, sizeof(cap_data));
            cap_data.magic_etc = VFS_CAP_REVISION | VFS_CAP_FLAGS_EFFECTIVE;
            cap_data.data[0].permitted = (uint32_t) (parsed.capabilities & 0xffffffff);
            cap_data.data[0].inheritable = 0;
            cap_data.data[1].permitted = (uint32_t) (parsed.capabilities >> 32);
            cap_data.data[1].inheritable = 0;
            if (setxattr(filename, XATTR_NAME_CAPS, &cap_data, sizeof(cap_data), 0) < 0) {
                uiPrintf(state, "ApplyParsedPerms: setcap of %s to %" PRIx64 " failed: %s\n",
                        filename, parsed.capabilities, strerror(errno));
                bad++;
            }
        }
    }

    return bad;
}

// nftw doesn't allow us to pass along context, so we need to use
// global variables.  *sigh*
static struct perm_parsed_args recursive_parsed_args;
static State* recursive_state;

static int do_SetMetadataRecursive(const char* filename, const struct stat *statptr,
        int fileflags, struct FTW *pfwt) {
    return ApplyParsedPerms(recursive_state, filename, statptr, recursive_parsed_args);
}

static Value* SetMetadataFn(const char* name, State* state, int argc, Expr* argv[]) {
    int bad = 0;
    struct stat sb;
    Value* result = NULL;

    bool recursive = (strcmp(name, "set_metadata_recursive") == 0);

    if ((argc % 2) != 1) {
        return ErrorAbort(state, kArgsParsingFailure,
                          "%s() expects an odd number of arguments, got %d", name, argc);
    }

    char** args = ReadVarArgs(state, argc, argv);
    if (args == NULL) return NULL;

    if (lstat(args[0], &sb) == -1) {
        result = ErrorAbort(state, kSetMetadataFailure, "%s: Error on lstat of \"%s\": %s",
                            name, args[0], strerror(errno));
        goto done;
    }

    {
        struct perm_parsed_args parsed = ParsePermArgs(state, argc, args);

        if (recursive) {
            recursive_parsed_args = parsed;
            recursive_state = state;
            bad += nftw(args[0], do_SetMetadataRecursive, 30, FTW_CHDIR | FTW_DEPTH | FTW_PHYS);
            memset(&recursive_parsed_args, 0, sizeof(recursive_parsed_args));
            recursive_state = NULL;
        } else {
            bad += ApplyParsedPerms(state, args[0], &sb, parsed);
        }
    }

done:
    for (int i = 0; i < argc; ++i) {
        free(args[i]);
    }
    free(args);

    if (result != NULL) {
        return result;
    }

    if (bad > 0) {
        return ErrorAbort(state, kSetMetadataFailure, "%s: some changes failed", name);
    }

    return StringValue(strdup(""));
}

Value* GetPropFn(const char* name, State* state, int argc, Expr* argv[]) {
    if (argc != 1) {
        return ErrorAbort(state, kArgsParsingFailure, "%s() expects 1 arg, got %d", name, argc);
    }
    char* key = Evaluate(state, argv[0]);
    if (key == NULL) return NULL;

    char value[PROPERTY_VALUE_MAX];
    property_get(key, value, "");
    free(key);

    return StringValue(strdup(value));
}


// file_getprop(file, key)
//
//   interprets 'file' as a getprop-style file (key=value pairs, one
//   per line. # comment lines,blank lines, lines without '=' ignored),
//   and returns the value for 'key' (or "" if it isn't defined).
Value* FileGetPropFn(const char* name, State* state, int argc, Expr* argv[]) {
    char* result = NULL;
    char* buffer = NULL;
    char* filename;
    char* key;
    if (ReadArgs(state, argv, 2, &filename, &key) < 0) {
        return NULL;
    }

    struct stat st;
    if (stat(filename, &st) < 0) {
        ErrorAbort(state, kFileGetPropFailure, "%s: failed to stat \"%s\": %s", name, filename,
                   strerror(errno));
        goto done;
    }

#define MAX_FILE_GETPROP_SIZE    65536

    if (st.st_size > MAX_FILE_GETPROP_SIZE) {
        ErrorAbort(state, kFileGetPropFailure, "%s too large for %s (max %d)", filename, name,
                   MAX_FILE_GETPROP_SIZE);
        goto done;
    }

    buffer = reinterpret_cast<char*>(malloc(st.st_size+1));
    if (buffer == NULL) {
        ErrorAbort(state, kFileGetPropFailure, "%s: failed to alloc %zu bytes", name,
                   static_cast<size_t>(st.st_size+1));
        goto done;
    }

    FILE* f;
    f = ota_fopen(filename, "rb");
    if (f == NULL) {
        ErrorAbort(state, kFileOpenFailure, "%s: failed to open %s: %s", name, filename,
                   strerror(errno));
        goto done;
    }

    if (ota_fread(buffer, 1, st.st_size, f) != static_cast<size_t>(st.st_size)) {
        ErrorAbort(state, kFreadFailure, "%s: failed to read %zu bytes from %s",
                   name, static_cast<size_t>(st.st_size), filename);
        ota_fclose(f);
        goto done;
    }
    buffer[st.st_size] = '\0';

    ota_fclose(f);

    char* line;
    line = strtok(buffer, "\n");
    do {
        // skip whitespace at start of line
        while (*line && isspace(*line)) ++line;

        // comment or blank line: skip to next line
        if (*line == '\0' || *line == '#') continue;

        char* equal = strchr(line, '=');
        if (equal == NULL) {
            continue;
        }

        // trim whitespace between key and '='
        char* key_end = equal-1;
        while (key_end > line && isspace(*key_end)) --key_end;
        key_end[1] = '\0';

        // not the key we're looking for
        if (strcmp(key, line) != 0) continue;

        // skip whitespace after the '=' to the start of the value
        char* val_start = equal+1;
        while(*val_start && isspace(*val_start)) ++val_start;

        // trim trailing whitespace
        char* val_end = val_start + strlen(val_start)-1;
        while (val_end > val_start && isspace(*val_end)) --val_end;
        val_end[1] = '\0';

        result = strdup(val_start);
        break;

    } while ((line = strtok(NULL, "\n")));

    if (result == NULL) result = strdup("");

  done:
    free(filename);
    free(key);
    free(buffer);
    return StringValue(result);
}

<<<<<<< HEAD
// write_raw_image(filename_or_blob, partition)
Value* WriteRawImageFn(const char* name, State* state, int argc, Expr* argv[]) {
    char* result = NULL;

    Value* partition_value;
    Value* contents;
    if (ReadValueArgs(state, argv, 2, &contents, &partition_value) < 0) {
        return NULL;
    }

    char* partition = NULL;
    if (partition_value->type != VAL_STRING) {
        ErrorAbort(state, kArgsParsingFailure, "partition argument to %s must be string", name);
        goto done;
    }
    partition = partition_value->data;
    if (strlen(partition) == 0) {
        ErrorAbort(state, kArgsParsingFailure, "partition argument to %s can't be empty", name);
        goto done;
    }
    if (contents->type == VAL_STRING && strlen((char*) contents->data) == 0) {
        ErrorAbort(state, kArgsParsingFailure, "file argument to %s can't be empty", name);
        goto done;
    }

    mtd_scan_partitions();
    const MtdPartition* mtd;
    mtd = mtd_find_partition_by_name(partition);
    if (mtd == NULL) {
        printf("%s: no mtd partition named \"%s\"\n", name, partition);
        result = strdup("");
        goto done;
    }

    MtdWriteContext* ctx;
    ctx = mtd_write_partition(mtd);
    if (ctx == NULL) {
        printf("%s: can't write mtd partition \"%s\"\n",
                name, partition);
        result = strdup("");
        goto done;
    }

    bool success;

    if (contents->type == VAL_STRING) {
        // we're given a filename as the contents
        char* filename = contents->data;
        FILE* f = ota_fopen(filename, "rb");
        if (f == NULL) {
            printf("%s: can't open %s: %s\n", name, filename, strerror(errno));
            result = strdup("");
            goto done;
        }

        success = true;
        char* buffer = reinterpret_cast<char*>(malloc(BUFSIZ));
        int read;
        while (success && (read = ota_fread(buffer, 1, BUFSIZ, f)) > 0) {
            int wrote = mtd_write_data(ctx, buffer, read);
            success = success && (wrote == read);
        }
        free(buffer);
        ota_fclose(f);
    } else {
        // we're given a blob as the contents
        ssize_t wrote = mtd_write_data(ctx, contents->data, contents->size);
        success = (wrote == contents->size);
    }
    if (!success) {
        printf("mtd_write_data to %s failed: %s\n",
                partition, strerror(errno));
    }

    if (mtd_erase_blocks(ctx, -1) == -1) {
        printf("%s: error erasing blocks of %s\n", name, partition);
    }
    if (mtd_write_close(ctx) != 0) {
        printf("%s: error closing write of %s\n", name, partition);
    }

    printf("%s %s partition\n",
           success ? "wrote" : "failed to write", partition);

    result = success ? partition : strdup("");

done:
    if (result != partition) FreeValue(partition_value);
    FreeValue(contents);
    return StringValue(result);
}

=======
>>>>>>> 179c0d80
// apply_patch_space(bytes)
Value* ApplyPatchSpaceFn(const char* name, State* state,
                         int argc, Expr* argv[]) {
    char* bytes_str;
    if (ReadArgs(state, argv, 1, &bytes_str) < 0) {
        return NULL;
    }

    size_t bytes;
    if (!android::base::ParseUint(bytes_str, &bytes)) {
        ErrorAbort(state, kArgsParsingFailure, "%s(): can't parse \"%s\" as byte count\n\n",
                   name, bytes_str);
        free(bytes_str);
        return nullptr;
    }

    return StringValue(strdup(CacheSizeCheck(bytes) ? "" : "t"));
}

// apply_patch(file, size, init_sha1, tgt_sha1, patch)

Value* ApplyPatchFn(const char* name, State* state, int argc, Expr* argv[]) {
    if (argc < 6 || (argc % 2) == 1) {
        return ErrorAbort(state, kArgsParsingFailure, "%s(): expected at least 6 args and an "
                                 "even number, got %d", name, argc);
    }

    char* source_filename;
    char* target_filename;
    char* target_sha1;
    char* target_size_str;
    if (ReadArgs(state, argv, 4, &source_filename, &target_filename,
                 &target_sha1, &target_size_str) < 0) {
        return NULL;
    }

    size_t target_size;
    if (!android::base::ParseUint(target_size_str, &target_size)) {
        ErrorAbort(state, kArgsParsingFailure, "%s(): can't parse \"%s\" as byte count",
                   name, target_size_str);
        free(source_filename);
        free(target_filename);
        free(target_sha1);
        free(target_size_str);
        return nullptr;
    }

    int patchcount = (argc-4) / 2;
    std::unique_ptr<Value*, decltype(&free)> arg_values(ReadValueVarArgs(state, argc-4, argv+4),
                                                        free);
    if (!arg_values) {
        return nullptr;
    }
    std::vector<std::unique_ptr<Value, decltype(&FreeValue)>> patch_shas;
    std::vector<std::unique_ptr<Value, decltype(&FreeValue)>> patches;
    // Protect values by unique_ptrs first to get rid of memory leak.
    for (int i = 0; i < patchcount * 2; i += 2) {
        patch_shas.emplace_back(arg_values.get()[i], FreeValue);
        patches.emplace_back(arg_values.get()[i+1], FreeValue);
    }

    for (int i = 0; i < patchcount; ++i) {
        if (patch_shas[i]->type != VAL_STRING) {
            ErrorAbort(state, kArgsParsingFailure, "%s(): sha-1 #%d is not string", name, i);
            return nullptr;
        }
        if (patches[i]->type != VAL_BLOB) {
            ErrorAbort(state, kArgsParsingFailure, "%s(): patch #%d is not blob", name, i);
            return nullptr;
        }
    }

    std::vector<char*> patch_sha_str;
    std::vector<Value*> patch_ptrs;
    for (int i = 0; i < patchcount; ++i) {
        patch_sha_str.push_back(patch_shas[i]->data);
        patch_ptrs.push_back(patches[i].get());
    }

    int result = applypatch(source_filename, target_filename,
                            target_sha1, target_size,
                            patchcount, patch_sha_str.data(), patch_ptrs.data(), NULL);

    return StringValue(strdup(result == 0 ? "t" : ""));
}

// apply_patch_check(file, [sha1_1, ...])
Value* ApplyPatchCheckFn(const char* name, State* state,
                         int argc, Expr* argv[]) {
    if (argc < 1) {
        return ErrorAbort(state, kArgsParsingFailure, "%s(): expected at least 1 arg, got %d",
                          name, argc);
    }

    char* filename;
    if (ReadArgs(state, argv, 1, &filename) < 0) {
        return NULL;
    }

    int patchcount = argc-1;
    char** sha1s = ReadVarArgs(state, argc-1, argv+1);

    int result = applypatch_check(filename, patchcount, sha1s);

    int i;
    for (i = 0; i < patchcount; ++i) {
        free(sha1s[i]);
    }
    free(sha1s);

    return StringValue(strdup(result == 0 ? "t" : ""));
}

// This is the updater side handler for ui_print() in edify script. Contents
// will be sent over to the recovery side for on-screen display.
Value* UIPrintFn(const char* name, State* state, int argc, Expr* argv[]) {
    char** args = ReadVarArgs(state, argc, argv);
    if (args == NULL) {
        return NULL;
    }

    std::string buffer;
    for (int i = 0; i < argc; ++i) {
        buffer += args[i];
        free(args[i]);
    }
    free(args);

    buffer += "\n";
    uiPrint(state, buffer);
    return StringValue(strdup(buffer.c_str()));
}

Value* WipeCacheFn(const char* name, State* state, int argc, Expr* argv[]) {
    if (argc != 0) {
        return ErrorAbort(state, kArgsParsingFailure, "%s() expects no args, got %d", name, argc);
    }
    fprintf(((UpdaterInfo*)(state->cookie))->cmd_pipe, "wipe_cache\n");
    return StringValue(strdup("t"));
}

Value* RunProgramFn(const char* name, State* state, int argc, Expr* argv[]) {
    if (argc < 1) {
        return ErrorAbort(state, kArgsParsingFailure, "%s() expects at least 1 arg", name);
    }
    char** args = ReadVarArgs(state, argc, argv);
    if (args == NULL) {
        return NULL;
    }

    char** args2 = reinterpret_cast<char**>(malloc(sizeof(char*) * (argc+1)));
    memcpy(args2, args, sizeof(char*) * argc);
    args2[argc] = NULL;

    printf("about to run program [%s] with %d args\n", args2[0], argc);

    pid_t child = fork();
    if (child == 0) {
        execv(args2[0], args2);
        printf("run_program: execv failed: %s\n", strerror(errno));
        _exit(1);
    }
    int status;
    waitpid(child, &status, 0);
    if (WIFEXITED(status)) {
        if (WEXITSTATUS(status) != 0) {
            printf("run_program: child exited with status %d\n",
                    WEXITSTATUS(status));
        }
    } else if (WIFSIGNALED(status)) {
        printf("run_program: child terminated by signal %d\n",
                WTERMSIG(status));
    }

    int i;
    for (i = 0; i < argc; ++i) {
        free(args[i]);
    }
    free(args);
    free(args2);

    char buffer[20];
    sprintf(buffer, "%d", status);

    return StringValue(strdup(buffer));
}

// sha1_check(data)
//    to return the sha1 of the data (given in the format returned by
//    read_file).
//
// sha1_check(data, sha1_hex, [sha1_hex, ...])
//    returns the sha1 of the file if it matches any of the hex
//    strings passed, or "" if it does not equal any of them.
//
Value* Sha1CheckFn(const char* name, State* state, int argc, Expr* argv[]) {
    if (argc < 1) {
        return ErrorAbort(state, kArgsParsingFailure, "%s() expects at least 1 arg", name);
    }

    std::unique_ptr<Value*, decltype(&free)> arg_values(ReadValueVarArgs(state, argc, argv), free);
    if (arg_values == nullptr) {
        return nullptr;
    }
    std::vector<std::unique_ptr<Value, decltype(&FreeValue)>> args;
    for (int i = 0; i < argc; ++i) {
        args.emplace_back(arg_values.get()[i], FreeValue);
    }

    if (args[0]->size < 0) {
        return StringValue(strdup(""));
    }
    uint8_t digest[SHA_DIGEST_LENGTH];
    SHA1(reinterpret_cast<uint8_t*>(args[0]->data), args[0]->size, digest);

    if (argc == 1) {
        return StringValue(PrintSha1(digest));
    }

    int i;
    uint8_t arg_digest[SHA_DIGEST_LENGTH];
    for (i = 1; i < argc; ++i) {
        if (args[i]->type != VAL_STRING) {
            printf("%s(): arg %d is not a string; skipping",
                    name, i);
        } else if (ParseSha1(args[i]->data, arg_digest) != 0) {
            // Warn about bad args and skip them.
            printf("%s(): error parsing \"%s\" as sha-1; skipping",
                   name, args[i]->data);
        } else if (memcmp(digest, arg_digest, SHA_DIGEST_LENGTH) == 0) {
            break;
        }
    }
    if (i >= argc) {
        // Didn't match any of the hex strings; return false.
        return StringValue(strdup(""));
    }
    // Found a match.
    return args[i].release();
}

// Read a local file and return its contents (the Value* returned
// is actually a FileContents*).
Value* ReadFileFn(const char* name, State* state, int argc, Expr* argv[]) {
    if (argc != 1) {
        return ErrorAbort(state, kArgsParsingFailure, "%s() expects 1 arg, got %d", name, argc);
    }
    char* filename;
    if (ReadArgs(state, argv, 1, &filename) < 0) return NULL;

    Value* v = static_cast<Value*>(malloc(sizeof(Value)));
    if (v == nullptr) {
        return nullptr;
    }
    v->type = VAL_BLOB;
    v->size = -1;
    v->data = nullptr;

    FileContents fc;
    if (LoadFileContents(filename, &fc) == 0) {
        v->data = static_cast<char*>(malloc(fc.data.size()));
        if (v->data != nullptr) {
            memcpy(v->data, fc.data.data(), fc.data.size());
            v->size = fc.data.size();
        }
    }
    free(filename);
    return v;
}

// Immediately reboot the device.  Recovery is not finished normally,
// so if you reboot into recovery it will re-start applying the
// current package (because nothing has cleared the copy of the
// arguments stored in the BCB).
//
// The argument is the partition name passed to the android reboot
// property.  It can be "recovery" to boot from the recovery
// partition, or "" (empty string) to boot from the regular boot
// partition.
Value* RebootNowFn(const char* name, State* state, int argc, Expr* argv[]) {
    if (argc != 2) {
        return ErrorAbort(state, kArgsParsingFailure, "%s() expects 2 args, got %d", name, argc);
    }

    char* filename;
    char* property;
    if (ReadArgs(state, argv, 2, &filename, &property) < 0) return NULL;

    char buffer[80];

    // zero out the 'command' field of the bootloader message.
    memset(buffer, 0, sizeof(((struct bootloader_message*)0)->command));
    FILE* f = ota_fopen(filename, "r+b");
    fseek(f, offsetof(struct bootloader_message, command), SEEK_SET);
    ota_fwrite(buffer, sizeof(((struct bootloader_message*)0)->command), 1, f);
    ota_fclose(f);
    free(filename);

    strcpy(buffer, "reboot,");
    if (property != NULL) {
        strncat(buffer, property, sizeof(buffer)-10);
    }

    property_set(ANDROID_RB_PROPERTY, buffer);

    sleep(5);
    free(property);
    ErrorAbort(state, kRebootFailure, "%s() failed to reboot", name);
    return NULL;
}

// Store a string value somewhere that future invocations of recovery
// can access it.  This value is called the "stage" and can be used to
// drive packages that need to do reboots in the middle of
// installation and keep track of where they are in the multi-stage
// install.
//
// The first argument is the block device for the misc partition
// ("/misc" in the fstab), which is where this value is stored.  The
// second argument is the string to store; it should not exceed 31
// bytes.
Value* SetStageFn(const char* name, State* state, int argc, Expr* argv[]) {
    if (argc != 2) {
        return ErrorAbort(state, kArgsParsingFailure, "%s() expects 2 args, got %d", name, argc);
    }

    char* filename;
    char* stagestr;
    if (ReadArgs(state, argv, 2, &filename, &stagestr) < 0) return NULL;

    // Store this value in the misc partition, immediately after the
    // bootloader message that the main recovery uses to save its
    // arguments in case of the device restarting midway through
    // package installation.
    FILE* f = ota_fopen(filename, "r+b");
    fseek(f, offsetof(struct bootloader_message, stage), SEEK_SET);
    int to_write = strlen(stagestr)+1;
    int max_size = sizeof(((struct bootloader_message*)0)->stage);
    if (to_write > max_size) {
        to_write = max_size;
        stagestr[max_size-1] = 0;
    }
    ota_fwrite(stagestr, to_write, 1, f);
    ota_fclose(f);

    free(stagestr);
    return StringValue(filename);
}

// Return the value most recently saved with SetStageFn.  The argument
// is the block device for the misc partition.
Value* GetStageFn(const char* name, State* state, int argc, Expr* argv[]) {
    if (argc != 1) {
        return ErrorAbort(state, kArgsParsingFailure, "%s() expects 1 arg, got %d", name, argc);
    }

    char* filename;
    if (ReadArgs(state, argv, 1, &filename) < 0) return NULL;

    char buffer[sizeof(((struct bootloader_message*)0)->stage)];
    FILE* f = ota_fopen(filename, "rb");
    fseek(f, offsetof(struct bootloader_message, stage), SEEK_SET);
    ota_fread(buffer, sizeof(buffer), 1, f);
    ota_fclose(f);
    buffer[sizeof(buffer)-1] = '\0';

    return StringValue(strdup(buffer));
}

Value* WipeBlockDeviceFn(const char* name, State* state, int argc, Expr* argv[]) {
    if (argc != 2) {
        return ErrorAbort(state, kArgsParsingFailure, "%s() expects 2 args, got %d", name, argc);
    }

    char* filename;
    char* len_str;
    if (ReadArgs(state, argv, 2, &filename, &len_str) < 0) return NULL;

    size_t len;
    android::base::ParseUint(len_str, &len);
    int fd = ota_open(filename, O_WRONLY, 0644);
    int success = wipe_block_device(fd, len);

    free(filename);
    free(len_str);

    ota_close(fd);

    return StringValue(strdup(success ? "t" : ""));
}

Value* EnableRebootFn(const char* name, State* state, int argc, Expr* argv[]) {
    if (argc != 0) {
        return ErrorAbort(state, kArgsParsingFailure, "%s() expects no args, got %d", name, argc);
    }
    UpdaterInfo* ui = (UpdaterInfo*)(state->cookie);
    fprintf(ui->cmd_pipe, "enable_reboot\n");
    return StringValue(strdup("t"));
}

Value* Tune2FsFn(const char* name, State* state, int argc, Expr* argv[]) {
    if (argc == 0) {
        return ErrorAbort(state, kArgsParsingFailure, "%s() expects args, got %d", name, argc);
    }

    char** args = ReadVarArgs(state, argc, argv);
    if (args == NULL) {
        return ErrorAbort(state, kArgsParsingFailure, "%s() could not read args", name);
    }

    char** args2 = reinterpret_cast<char**>(malloc(sizeof(char*) * (argc+1)));
    // Tune2fs expects the program name as its args[0]
    args2[0] = strdup(name);
    for (int i = 0; i < argc; ++i) {
       args2[i + 1] = args[i];
    }
    int result = tune2fs_main(argc + 1, args2);
    for (int i = 0; i < argc; ++i) {
        free(args[i]);
    }
    free(args);

    free(args2[0]);
    free(args2);
    if (result != 0) {
        return ErrorAbort(state, kTune2FsFailure, "%s() returned error code %d",
                          name, result);
    }
    return StringValue(strdup("t"));
}

void RegisterInstallFunctions() {
    RegisterFunction("mount", MountFn);
    RegisterFunction("is_mounted", IsMountedFn);
    RegisterFunction("unmount", UnmountFn);
    RegisterFunction("format", FormatFn);
    RegisterFunction("show_progress", ShowProgressFn);
    RegisterFunction("set_progress", SetProgressFn);
    RegisterFunction("delete", DeleteFn);
    RegisterFunction("delete_recursive", DeleteFn);
    RegisterFunction("package_extract_dir", PackageExtractDirFn);
    RegisterFunction("package_extract_file", PackageExtractFileFn);
    RegisterFunction("symlink", SymlinkFn);

    // Usage:
    //   set_metadata("filename", "key1", "value1", "key2", "value2", ...)
    // Example:
    //   set_metadata("/system/bin/netcfg", "uid", 0, "gid", 3003, "mode", 02750, "selabel", "u:object_r:system_file:s0", "capabilities", 0x0);
    RegisterFunction("set_metadata", SetMetadataFn);

    // Usage:
    //   set_metadata_recursive("dirname", "key1", "value1", "key2", "value2", ...)
    // Example:
    //   set_metadata_recursive("/system", "uid", 0, "gid", 0, "fmode", 0644, "dmode", 0755, "selabel", "u:object_r:system_file:s0", "capabilities", 0x0);
    RegisterFunction("set_metadata_recursive", SetMetadataFn);

    RegisterFunction("getprop", GetPropFn);
    RegisterFunction("file_getprop", FileGetPropFn);

    RegisterFunction("apply_patch", ApplyPatchFn);
    RegisterFunction("apply_patch_check", ApplyPatchCheckFn);
    RegisterFunction("apply_patch_space", ApplyPatchSpaceFn);

    RegisterFunction("wipe_block_device", WipeBlockDeviceFn);

    RegisterFunction("read_file", ReadFileFn);
    RegisterFunction("sha1_check", Sha1CheckFn);
    RegisterFunction("rename", RenameFn);

    RegisterFunction("wipe_cache", WipeCacheFn);

    RegisterFunction("ui_print", UIPrintFn);

    RegisterFunction("run_program", RunProgramFn);

    RegisterFunction("reboot_now", RebootNowFn);
    RegisterFunction("get_stage", GetStageFn);
    RegisterFunction("set_stage", SetStageFn);

    RegisterFunction("enable_reboot", EnableRebootFn);
    RegisterFunction("tune2fs", Tune2FsFn);
}<|MERGE_RESOLUTION|>--- conflicted
+++ resolved
@@ -50,13 +50,8 @@
 #include "edify/expr.h"
 #include "error_code.h"
 #include "minzip/DirUtil.h"
-<<<<<<< HEAD
-#include "mtdutils/mounts.h"
-#include "mtdutils/mtdutils.h"
+#include "mounts.h"
 #include "openssl/sha.h"
-=======
-#include "mounts.h"
->>>>>>> 179c0d80
 #include "ota_io.h"
 #include "updater.h"
 #include "install.h"
@@ -1019,101 +1014,6 @@
     return StringValue(result);
 }
 
-<<<<<<< HEAD
-// write_raw_image(filename_or_blob, partition)
-Value* WriteRawImageFn(const char* name, State* state, int argc, Expr* argv[]) {
-    char* result = NULL;
-
-    Value* partition_value;
-    Value* contents;
-    if (ReadValueArgs(state, argv, 2, &contents, &partition_value) < 0) {
-        return NULL;
-    }
-
-    char* partition = NULL;
-    if (partition_value->type != VAL_STRING) {
-        ErrorAbort(state, kArgsParsingFailure, "partition argument to %s must be string", name);
-        goto done;
-    }
-    partition = partition_value->data;
-    if (strlen(partition) == 0) {
-        ErrorAbort(state, kArgsParsingFailure, "partition argument to %s can't be empty", name);
-        goto done;
-    }
-    if (contents->type == VAL_STRING && strlen((char*) contents->data) == 0) {
-        ErrorAbort(state, kArgsParsingFailure, "file argument to %s can't be empty", name);
-        goto done;
-    }
-
-    mtd_scan_partitions();
-    const MtdPartition* mtd;
-    mtd = mtd_find_partition_by_name(partition);
-    if (mtd == NULL) {
-        printf("%s: no mtd partition named \"%s\"\n", name, partition);
-        result = strdup("");
-        goto done;
-    }
-
-    MtdWriteContext* ctx;
-    ctx = mtd_write_partition(mtd);
-    if (ctx == NULL) {
-        printf("%s: can't write mtd partition \"%s\"\n",
-                name, partition);
-        result = strdup("");
-        goto done;
-    }
-
-    bool success;
-
-    if (contents->type == VAL_STRING) {
-        // we're given a filename as the contents
-        char* filename = contents->data;
-        FILE* f = ota_fopen(filename, "rb");
-        if (f == NULL) {
-            printf("%s: can't open %s: %s\n", name, filename, strerror(errno));
-            result = strdup("");
-            goto done;
-        }
-
-        success = true;
-        char* buffer = reinterpret_cast<char*>(malloc(BUFSIZ));
-        int read;
-        while (success && (read = ota_fread(buffer, 1, BUFSIZ, f)) > 0) {
-            int wrote = mtd_write_data(ctx, buffer, read);
-            success = success && (wrote == read);
-        }
-        free(buffer);
-        ota_fclose(f);
-    } else {
-        // we're given a blob as the contents
-        ssize_t wrote = mtd_write_data(ctx, contents->data, contents->size);
-        success = (wrote == contents->size);
-    }
-    if (!success) {
-        printf("mtd_write_data to %s failed: %s\n",
-                partition, strerror(errno));
-    }
-
-    if (mtd_erase_blocks(ctx, -1) == -1) {
-        printf("%s: error erasing blocks of %s\n", name, partition);
-    }
-    if (mtd_write_close(ctx) != 0) {
-        printf("%s: error closing write of %s\n", name, partition);
-    }
-
-    printf("%s %s partition\n",
-           success ? "wrote" : "failed to write", partition);
-
-    result = success ? partition : strdup("");
-
-done:
-    if (result != partition) FreeValue(partition_value);
-    FreeValue(contents);
-    return StringValue(result);
-}
-
-=======
->>>>>>> 179c0d80
 // apply_patch_space(bytes)
 Value* ApplyPatchSpaceFn(const char* name, State* state,
                          int argc, Expr* argv[]) {
