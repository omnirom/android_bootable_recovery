--- conflicted
+++ resolved
@@ -135,17 +135,11 @@
     LOG(ERROR) << "Error parsing RangeSet string " << range_str;
     return false;
   }
-  range_count /= 2;
 
   // RangeSet::Split() splits the ranges into multiple groups with same number of blocks (except for
   // the last group).
   size_t thread_num = std::thread::hardware_concurrency() ?: 4;
-<<<<<<< HEAD
-  thread_num = std::min(thread_num, range_count);
-  size_t group_range_count = (range_count + thread_num - 1) / thread_num;
-=======
   std::vector<RangeSet> groups = ranges.Split(thread_num);
->>>>>>> 896de542
 
   std::vector<std::future<bool>> threads;
   for (const auto& group : groups) {
@@ -156,20 +150,8 @@
         return false;
       }
 
-<<<<<<< HEAD
-      for (size_t i = group_range_count * 2 * t + 1;
-           i < std::min(group_range_count * 2 * (t + 1) + 1, ranges.size()); i += 2) {
-        unsigned int range_start, range_end;
-        bool parse_status = android::base::ParseUint(ranges[i], &range_start);
-        parse_status = parse_status && android::base::ParseUint(ranges[i + 1], &range_end);
-        if (!parse_status || range_start >= range_end) {
-          LOG(ERROR) << "Invalid range pair " << ranges[i] << ", " << ranges[i + 1];
-          return false;
-        }
-=======
       static constexpr size_t kBlockSize = 4096;
       std::vector<uint8_t> buf(1024 * kBlockSize);
->>>>>>> 896de542
 
       size_t block_count = 0;
       for (const auto& range : group) {
