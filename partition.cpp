/*
	Copyright 2013 to 2016 TeamWin
	This file is part of TWRP/TeamWin Recovery Project.

	TWRP is free software: you can redistribute it and/or modify
	it under the terms of the GNU General Public License as published by
	the Free Software Foundation, either version 3 of the License, or
	(at your option) any later version.

	TWRP is distributed in the hope that it will be useful,
	but WITHOUT ANY WARRANTY; without even the implied warranty of
	MERCHANTABILITY or FITNESS FOR A PARTICULAR PURPOSE.  See the
	GNU General Public License for more details.

	You should have received a copy of the GNU General Public License
	along with TWRP.  If not, see <http://www.gnu.org/licenses/>.
*/

#include <stdio.h>
#include <stdlib.h>
#include <string.h>
#include <sys/stat.h>
#include <sys/vfs.h>
#include <sys/mount.h>
#include <unistd.h>
#include <dirent.h>
#include <libgen.h>
#include <zlib.h>
#include <iostream>
#include <sstream>
#include <sys/param.h>
#include <fcntl.h>

#ifdef TW_INCLUDE_CRYPTO
	#include "cutils/properties.h"
#endif

#include "libblkid/include/blkid.h"
#include "variables.h"
#include "twcommon.h"
#include "partitions.hpp"
#include "data.hpp"
#include "twrp-functions.hpp"
#include "twrpDigest.hpp"
#include "twrpTar.hpp"
#include "exclude.hpp"
#include "infomanager.hpp"
#include "set_metadata.h"
#include "gui/gui.hpp"
#include "adbbu/libtwadbbu.hpp"
extern "C" {
	#include "mtdutils/mtdutils.h"
	#include "mtdutils/mounts.h"
#ifdef USE_EXT4
	#include "make_ext4fs.h"
#endif

#ifdef TW_INCLUDE_CRYPTO
	#include "crypto/lollipop/cryptfs.h"
	#include "gpt/gpt.h"
	#ifdef TW_INCLUDE_FBE
		#include "crypto/ext4crypt/Decrypt.h"
	#endif
#else
	#define CRYPT_FOOTER_OFFSET 0x4000
#endif
}
#ifdef HAVE_SELINUX
#include "selinux/selinux.h"
#include <selinux/label.h>
#endif
#ifdef HAVE_CAPABILITIES
#include <sys/capability.h>
#include <sys/xattr.h>
#include <linux/xattr.h>
#endif
#include <sparse_format.h>
#include "progresstracking.hpp"

using namespace std;

extern struct selabel_handle *selinux_handle;
extern bool datamedia;

struct flag_list {
	const char *name;
	unsigned flag;
};

const struct flag_list mount_flags[] = {
	{ "noatime",    MS_NOATIME },
	{ "noexec",     MS_NOEXEC },
	{ "nosuid",     MS_NOSUID },
	{ "nodev",      MS_NODEV },
	{ "nodiratime", MS_NODIRATIME },
	{ "ro",         MS_RDONLY },
	{ "rw",         0 },
	{ "remount",    MS_REMOUNT },
	{ "bind",       MS_BIND },
	{ "rec",        MS_REC },
#ifdef MS_UNBINDABLE
	{ "unbindable", MS_UNBINDABLE },
#endif
#ifdef MS_PRIVATE
	{ "private",    MS_PRIVATE },
#endif
#ifdef MS_SLAVE
	{ "slave",      MS_SLAVE },
#endif
#ifdef MS_SHARED
	{ "shared",     MS_SHARED },
#endif
	{ "sync",       MS_SYNCHRONOUS },
	{ "defaults",   0 },
	{ 0,            0 },
};

enum TW_FSTAB_FLAGS {
	TWFLAG_DEFAULTS, // Retain position
	TWFLAG_ANDSEC,
	TWFLAG_BACKUP,
	TWFLAG_BACKUPNAME,
	TWFLAG_BLOCKSIZE,
	TWFLAG_CANBEWIPED,
	TWFLAG_CANENCRYPTBACKUP,
	TWFLAG_DISPLAY,
	TWFLAG_ENCRYPTABLE,
	TWFLAG_FLASHIMG,
	TWFLAG_FORCEENCRYPT,
	TWFLAG_FSFLAGS,
	TWFLAG_IGNOREBLKID,
	TWFLAG_LENGTH,
	TWFLAG_MOUNTTODECRYPT,
	TWFLAG_REMOVABLE,
	TWFLAG_RETAINLAYOUTVERSION,
	TWFLAG_SETTINGSSTORAGE,
	TWFLAG_STORAGE,
	TWFLAG_STORAGENAME,
	TWFLAG_SUBPARTITIONOF,
	TWFLAG_SYMLINK,
	TWFLAG_USERDATAENCRYPTBACKUP,
	TWFLAG_USERMRF,
	TWFLAG_WIPEDURINGFACTORYRESET,
	TWFLAG_WIPEINGUI,
<<<<<<< HEAD
#ifdef TARGET_RECOVERY_IS_MULTIROM
	TWFLAG_MROM_BINDOF,
	TWFLAG_MROM_IMAGEMOUNT,
#endif
=======
	TWFLAG_SLOTSELECT,
>>>>>>> 9b1b818e
};

/* Flags without a trailing '=' are considered dual format flags and can be
 * written as either 'flagname' or 'flagname=', where the character following
 * the '=' is Y,y,1 for true and false otherwise.
 */
const struct flag_list tw_flags[] = {
	{ "andsec",                 TWFLAG_ANDSEC },
	{ "backup",                 TWFLAG_BACKUP },
	{ "backupname=",            TWFLAG_BACKUPNAME },
	{ "blocksize=",             TWFLAG_BLOCKSIZE },
	{ "canbewiped",             TWFLAG_CANBEWIPED },
	{ "canencryptbackup",       TWFLAG_CANENCRYPTBACKUP },
	{ "defaults",               TWFLAG_DEFAULTS },
	{ "display=",               TWFLAG_DISPLAY },
	{ "encryptable=",           TWFLAG_ENCRYPTABLE },
	{ "flashimg",               TWFLAG_FLASHIMG },
	{ "forceencrypt=",          TWFLAG_FORCEENCRYPT },
	{ "fsflags=",               TWFLAG_FSFLAGS },
	{ "ignoreblkid",            TWFLAG_IGNOREBLKID },
	{ "length=",                TWFLAG_LENGTH },
	{ "mounttodecrypt",         TWFLAG_MOUNTTODECRYPT },
	{ "removable",              TWFLAG_REMOVABLE },
	{ "retainlayoutversion",    TWFLAG_RETAINLAYOUTVERSION },
	{ "settingsstorage",        TWFLAG_SETTINGSSTORAGE },
	{ "storage",                TWFLAG_STORAGE },
	{ "storagename=",           TWFLAG_STORAGENAME },
	{ "subpartitionof=",        TWFLAG_SUBPARTITIONOF },
	{ "symlink=",               TWFLAG_SYMLINK },
	{ "userdataencryptbackup",  TWFLAG_USERDATAENCRYPTBACKUP },
	{ "usermrf",                TWFLAG_USERMRF },
	{ "wipeduringfactoryreset", TWFLAG_WIPEDURINGFACTORYRESET },
	{ "wipeingui",              TWFLAG_WIPEINGUI },
<<<<<<< HEAD
#ifdef TARGET_RECOVERY_IS_MULTIROM
	{ "bindof=",                TWFLAG_MROM_BINDOF },
	{ "imagemount",             TWFLAG_MROM_IMAGEMOUNT },
#endif
=======
	{ "slotselect",             TWFLAG_SLOTSELECT },
>>>>>>> 9b1b818e
	{ 0,                        0 },
};

#ifdef TARGET_RECOVERY_IS_MULTIROM
TWPartition::TWPartition(const char *fstab_line) {
#else
TWPartition::TWPartition() {
#endif
	Can_Be_Mounted = false;
	Can_Be_Wiped = false;
	Can_Be_Backed_Up = false;
	Use_Rm_Rf = false;
	Wipe_During_Factory_Reset = false;
	Wipe_Available_in_GUI = false;
	Is_SubPartition = false;
	Has_SubPartition = false;
	SubPartition_Of = "";
	Symlink_Path = "";
	Symlink_Mount_Point = "";
	Mount_Point = "";
	Backup_Path = "";
	Actual_Block_Device = "";
	Primary_Block_Device = "";
	Alternate_Block_Device = "";
	Removable = false;
	Is_Present = false;
	Length = 0;
	Size = 0;
	Used = 0;
	Free = 0;
	Backup_Size = 0;
	Can_Be_Encrypted = false;
	Is_Encrypted = false;
	Is_Decrypted = false;
	Is_FBE = false;
	Mount_To_Decrypt = false;
	Decrypted_Block_Device = "";
	Display_Name = "";
	Backup_Display_Name = "";
	Storage_Name = "";
	Backup_Name = "";
	Backup_FileName = "";
	MTD_Name = "";
	Backup_Method = BM_NONE;
	Can_Encrypt_Backup = false;
	Use_Userdata_Encryption = false;
	Has_Data_Media = false;
	Has_Android_Secure = false;
	Is_Storage = false;
	Is_Settings_Storage = false;
	Storage_Path = "";
	Current_File_System = "";
	Fstab_File_System = "";
	Mount_Flags = 0;
	Mount_Options = "";
	Format_Block_Size = 0;
	Ignore_Blkid = false;
	Retain_Layout_Version = false;
	Crypto_Key_Location = "footer";
	MTP_Storage_ID = 0;
	Can_Flash_Img = false;
#ifdef TARGET_RECOVERY_IS_MULTIROM
	Is_ImageMount = false;
	Size_Raw = 0;

	if(fstab_line) {
		Process_Fstab_Line(fstab_line, true);
		Partition_Post_Processing(true);
	}
#endif //TARGET_RECOVERY_IS_MULTIROM
	Mount_Read_Only = false;
	Is_Adopted_Storage = false;
	Adopted_GUID = "";
	SlotSelect = false;
}

#ifdef TARGET_RECOVERY_IS_MULTIROM
TWPartition::TWPartition(const TWPartition& p)
{
	// Use default copy constructor, as this class has no pointers
	// and strings are handled fine by this
	*this = p;
}
#endif //TARGET_RECOVERY_IS_MULTIROM

TWPartition::~TWPartition(void) {
	// Do nothing
}

#ifdef TARGET_RECOVERY_IS_MULTIROM
TWPartition *TWPartition::makePartFromFstab(const char *fmt, ...)
{
	char line[MAX_FSTAB_LINE_LENGTH];
	va_list ap;
	va_start(ap, fmt);
	vsnprintf(line, sizeof(line), fmt, ap);
	va_end(ap);

	return new TWPartition(line);
}
#endif //TARGET_RECOVERY_IS_MULTIROM

bool TWPartition::Process_Fstab_Line(const char *fstab_line, bool Display_Error) {
	char full_line[MAX_FSTAB_LINE_LENGTH];
	char twflags[MAX_FSTAB_LINE_LENGTH] = "";
	char* ptr;
	int line_len = strlen(fstab_line), index = 0, item_index = 0;
	bool skip = false;

	strlcpy(full_line, fstab_line, sizeof(full_line));
	for (index = 0; index < line_len; index++) {
		if (full_line[index] == 34)
			skip = !skip;
		if (!skip && full_line[index] <= 32)
			full_line[index] = '\0';
	}
	Mount_Point = full_line;
	LOGINFO("Processing '%s'\n", Mount_Point.c_str());
	Backup_Path = Mount_Point;
	Storage_Path = Mount_Point;
	Display_Name = full_line + 1;
	Backup_Display_Name = Display_Name;
	Storage_Name = Display_Name;
	index = Mount_Point.size();
	while (index < line_len) {
		while (index < line_len && full_line[index] == '\0')
			index++;
		if (index >= line_len)
			continue;
		ptr = full_line + index;
		if (item_index == 0) {
			// File System
			Fstab_File_System = ptr;
			Current_File_System = ptr;
			item_index++;
		} else if (item_index == 1) {
			// Primary Block Device
			if (Fstab_File_System == "mtd" || Fstab_File_System == "yaffs2") {
				MTD_Name = ptr;
				Find_MTD_Block_Device(MTD_Name);
			} else if (Fstab_File_System == "bml") {
				if (Mount_Point == "/boot")
					MTD_Name = "boot";
				else if (Mount_Point == "/recovery")
					MTD_Name = "recovery";
				Primary_Block_Device = ptr;
				if (*ptr != '/')
					LOGERR("Until we get better BML support, you will have to find and provide the full block device path to the BML devices e.g. /dev/block/bml9 instead of the partition name\n");
			} else if (*ptr != '/') {
				if (Display_Error)
					LOGERR("Invalid block device '%s' in fstab line '%s'", ptr, fstab_line);
				else
					LOGINFO("Invalid block device '%s' in fstab line '%s'", ptr, fstab_line);
				return false;
			} else {
				Primary_Block_Device = ptr;
				Find_Real_Block_Device(Primary_Block_Device, Display_Error);
			}
			item_index++;
		} else if (item_index > 1) {
			if (*ptr == '/') {
				// Alternate Block Device
				Alternate_Block_Device = ptr;
				Find_Real_Block_Device(Alternate_Block_Device, Display_Error);
			} else if (strlen(ptr) > 7 && strncmp(ptr, "length=", 7) == 0) {
				// Partition length
				ptr += 7;
				Length = atoi(ptr);
			} else if (strlen(ptr) > 6 && strncmp(ptr, "flags=", 6) == 0) {
				// Custom flags, save for later so that new values aren't overwritten by defaults
				ptr += 6;
				strlcpy(twflags, ptr, sizeof(twflags));
			} else if (strlen(ptr) == 4 && (strncmp(ptr, "NULL", 4) == 0 || strncmp(ptr, "null", 4) == 0 || strncmp(ptr, "null", 4) == 0)) {
				// Do nothing
			} else {
				// Unhandled data
				LOGINFO("Unhandled fstab information '%s' in fstab line '%s'\n", ptr, fstab_line);
			}
		}
		while (index < line_len && full_line[index] != '\0')
			index++;
	}

	if (!Is_File_System(Fstab_File_System) && !Is_Image(Fstab_File_System)) {
		if (Display_Error)
			LOGERR("Unknown File System: '%s'\n", Fstab_File_System.c_str());
		else
			LOGINFO("Unknown File System: '%s'\n", Fstab_File_System.c_str());
		return false;
	} else if (Is_File_System(Fstab_File_System)) {
		Find_Actual_Block_Device();
		Setup_File_System(Display_Error);
		if (Mount_Point == "/system") {
			Display_Name = "System";
			Backup_Display_Name = Display_Name;
			Storage_Name = Display_Name;
			Wipe_Available_in_GUI = true;
			Can_Be_Backed_Up = true;
			Mount_Read_Only = true;
		} else if (Mount_Point == "/data") {
			Display_Name = "Data";
			Backup_Display_Name = Display_Name;
			Storage_Name = Display_Name;
			Wipe_Available_in_GUI = true;
			Wipe_During_Factory_Reset = true;
			Can_Be_Backed_Up = true;
			Can_Encrypt_Backup = true;
			Use_Userdata_Encryption = true;
		} else if (Mount_Point == "/cache") {
			Display_Name = "Cache";
			Backup_Display_Name = Display_Name;
			Storage_Name = Display_Name;
			Wipe_Available_in_GUI = true;
			Wipe_During_Factory_Reset = true;
			Can_Be_Backed_Up = true;
		} else if (Mount_Point == "/datadata") {
			Wipe_During_Factory_Reset = true;
			Display_Name = "DataData";
			Backup_Display_Name = Display_Name;
			Storage_Name = Display_Name;
			Is_SubPartition = true;
			SubPartition_Of = "/data";
			DataManager::SetValue(TW_HAS_DATADATA, 1);
			Can_Be_Backed_Up = true;
			Can_Encrypt_Backup = true;
			Use_Userdata_Encryption = false; // This whole partition should be encrypted
		} else if (Mount_Point == "/sd-ext") {
			Wipe_During_Factory_Reset = true;
			Display_Name = "SD-Ext";
			Backup_Display_Name = Display_Name;
			Storage_Name = Display_Name;
			Wipe_Available_in_GUI = true;
			Removable = true;
			Can_Be_Backed_Up = true;
			Can_Encrypt_Backup = true;
			Use_Userdata_Encryption = true;
		} else if (Mount_Point == "/boot") {
			Display_Name = "Boot";
			Backup_Display_Name = Display_Name;
			DataManager::SetValue("tw_boot_is_mountable", 1);
			Can_Be_Backed_Up = true;
		} else if (Mount_Point == "/vendor") {
			Display_Name = "Vendor";
			Backup_Display_Name = Display_Name;
			Storage_Name = Display_Name;
			Mount_Read_Only = true;
		}
#ifdef TW_EXTERNAL_STORAGE_PATH
		if (Mount_Point == EXPAND(TW_EXTERNAL_STORAGE_PATH)) {
			Is_Storage = true;
			Storage_Path = EXPAND(TW_EXTERNAL_STORAGE_PATH);
			Removable = true;
			Wipe_Available_in_GUI = true;
#else
		if (Mount_Point == "/sdcard" || Mount_Point == "/external_sd" || Mount_Point == "/external_sdcard") {
			Is_Storage = true;
			Removable = true;
			Wipe_Available_in_GUI = true;
#endif
		}
#ifdef TW_INTERNAL_STORAGE_PATH
		if (Mount_Point == EXPAND(TW_INTERNAL_STORAGE_PATH)) {
			Is_Storage = true;
			Is_Settings_Storage = true;
			Storage_Path = EXPAND(TW_INTERNAL_STORAGE_PATH);
			Wipe_Available_in_GUI = true;
		}
#else
		if (Mount_Point == "/emmc" || Mount_Point == "/internal_sd" || Mount_Point == "/internal_sdcard") {
			Is_Storage = true;
			Is_Settings_Storage = true;
			Wipe_Available_in_GUI = true;
		}
#endif
	} else if (Is_Image(Fstab_File_System)) {
		Find_Actual_Block_Device();
		Setup_Image();
		if (Mount_Point == "/boot") {
			Display_Name = "Boot";
			Backup_Display_Name = Display_Name;
			Can_Be_Backed_Up = true;
			Can_Flash_Img = true;
		} else if (Mount_Point == "/recovery") {
			Display_Name = "Recovery";
			Backup_Display_Name = Display_Name;
			Can_Flash_Img = true;
		} else if (Mount_Point == "/system_image") {
			Display_Name = "System Image";
			Backup_Display_Name = Display_Name;
			Can_Flash_Img = true;
			Can_Be_Backed_Up = true;
		} else if (Mount_Point == "/vendor_image") {
			Display_Name = "Vendor Image";
			Backup_Display_Name = Display_Name;
			Can_Flash_Img = true;
			Can_Be_Backed_Up = true;
		}
	}

	// Process TWRP fstab flags
	if (strlen(twflags) > 0) {
		string Prev_Display_Name = Display_Name;
		string Prev_Storage_Name = Storage_Name;
		string Prev_Backup_Display_Name = Backup_Display_Name;
		Display_Name = "";
		Storage_Name = "";
		Backup_Display_Name = "";

		Process_TW_Flags(twflags, Display_Error);

		bool has_display_name = !Display_Name.empty();
		bool has_storage_name = !Storage_Name.empty();
		bool has_backup_name = !Backup_Display_Name.empty();
		if (!has_display_name) Display_Name = Prev_Display_Name;
		if (!has_storage_name) Storage_Name = Prev_Storage_Name;
		if (!has_backup_name) Backup_Display_Name = Prev_Backup_Display_Name;

		if (has_display_name && !has_storage_name)
			Storage_Name = Display_Name;
		if (!has_display_name && has_storage_name)
			Display_Name = Storage_Name;
		if (has_display_name && !has_backup_name && Backup_Display_Name != "Android Secure")
			Backup_Display_Name = Display_Name;
		if (!has_display_name && has_backup_name)
			Display_Name = Backup_Display_Name;
	}
	return true;
}

void TWPartition::Partition_Post_Processing(bool Display_Error) {
	if (Mount_Point == "/data")
		Setup_Data_Partition(Display_Error);
	else if (Mount_Point == "/cache")
		Setup_Cache_Partition(Display_Error);
}

void TWPartition::ExcludeAll(const string& path) {
	backup_exclusions.add_absolute_dir(path);
	wipe_exclusions.add_absolute_dir(path);
}

void TWPartition::Setup_Data_Partition(bool Display_Error) {
	if (Mount_Point != "/data")
		return;

	// Ensure /data is not mounted as tmpfs for qcom hardware decrypt
	UnMount(false);

#ifdef TW_INCLUDE_CRYPTO
	if (datamedia)
		Setup_Data_Media();
	Can_Be_Encrypted = true;
	char crypto_blkdev[255];
	property_get("ro.crypto.fs_crypto_blkdev", crypto_blkdev, "error");
	if (strcmp(crypto_blkdev, "error") != 0) {
		DataManager::SetValue(TW_IS_DECRYPTED, 1);
		Is_Encrypted = true;
		Is_Decrypted = true;
		Is_FBE = false;
		DataManager::SetValue(TW_IS_FBE, 0);
		Decrypted_Block_Device = crypto_blkdev;
		LOGINFO("Data already decrypted, new block device: '%s'\n", crypto_blkdev);
	} else if (!Mount(false)) {
		if (Is_Present) {
			set_partition_data(Actual_Block_Device.c_str(), Crypto_Key_Location.c_str(), Fstab_File_System.c_str());
			if (cryptfs_check_footer() == 0) {
				Is_Encrypted = true;
				Is_Decrypted = false;
				Can_Be_Mounted = false;
				Current_File_System = "emmc";
				Setup_Image();
				DataManager::SetValue(TW_IS_ENCRYPTED, 1);
				DataManager::SetValue(TW_CRYPTO_PWTYPE, cryptfs_get_password_type());
				DataManager::SetValue(TW_CRYPTO_PASSWORD, "");
				DataManager::SetValue("tw_crypto_display", "");
			} else {
				gui_err("mount_data_footer=Could not mount /data and unable to find crypto footer.");
			}
		} else {
			LOGERR("Primary block device '%s' for mount point '%s' is not present!\n", Primary_Block_Device.c_str(), Mount_Point.c_str());
		}
	} else {
		if (TWFunc::Path_Exists("/data/unencrypted/key/version")) {
			LOGINFO("File Based Encryption is present\n");
#ifdef TW_INCLUDE_FBE
			ExcludeAll(Mount_Point + "/convert_fbe");
			ExcludeAll(Mount_Point + "/unencrypted");
			//ExcludeAll(Mount_Point + "/system/users/0"); // we WILL need to retain some of this if multiple users are present or we just need to delete more folders for the extra users somewhere else
			ExcludeAll(Mount_Point + "/misc/vold/user_keys");
			//ExcludeAll(Mount_Point + "/system_ce");
			//ExcludeAll(Mount_Point + "/system_de");
			//ExcludeAll(Mount_Point + "/misc_ce");
			//ExcludeAll(Mount_Point + "/misc_de");
			ExcludeAll(Mount_Point + "/system/gatekeeper.password.key");
			ExcludeAll(Mount_Point + "/system/gatekeeper.pattern.key");
			ExcludeAll(Mount_Point + "/system/locksettings.db");
			//ExcludeAll(Mount_Point + "/system/locksettings.db-shm"); // don't seem to need this one, but the other 2 are needed
			ExcludeAll(Mount_Point + "/system/locksettings.db-wal");
			//ExcludeAll(Mount_Point + "/user_de");
			//ExcludeAll(Mount_Point + "/misc/profiles/cur/0"); // might be important later
			ExcludeAll(Mount_Point + "/misc/gatekeeper");
			ExcludeAll(Mount_Point + "/drm/kek.dat");
			int retry_count = 3;
			while (!Decrypt_DE() && --retry_count)
				usleep(2000);
			if (retry_count > 0) {
				property_set("ro.crypto.state", "encrypted");
				Is_Encrypted = true;
				Is_Decrypted = false;
				Is_FBE = true;
				DataManager::SetValue(TW_IS_FBE, 1);
				DataManager::SetValue(TW_IS_ENCRYPTED, 1);
				string filename;
				DataManager::SetValue(TW_CRYPTO_PWTYPE, Get_Password_Type(0, filename));
				DataManager::SetValue(TW_CRYPTO_PASSWORD, "");
				DataManager::SetValue("tw_crypto_display", "");
			}
#else
			LOGERR("FBE found but FBE support not present in TWRP\n");
#endif
		} else {
			// Filesystem is not encrypted and the mount succeeded, so return to
			// the original unmounted state
			UnMount(false);
		}
	}
	if (datamedia && (!Is_Encrypted || (Is_Encrypted && Is_Decrypted))) {
		Setup_Data_Media();
		Recreate_Media_Folder();
	}
#else
	if (datamedia) {
		Setup_Data_Media();
		Recreate_Media_Folder();
	}
#endif
}

void TWPartition::Setup_Cache_Partition(bool Display_Error __unused) {
	if (Mount_Point != "/cache")
		return;

	if (!Mount(true))
		return;

	if (!TWFunc::Path_Exists("/cache/recovery/.")) {
		LOGINFO("Recreating /cache/recovery folder\n");
		if (mkdir("/cache/recovery", S_IRWXU | S_IRWXG | S_IWGRP | S_IXGRP) != 0)
			LOGERR("Could not create /cache/recovery\n");
	}
}

void TWPartition::Process_FS_Flags(const char *str) {
	char *options = strdup(str);
	char *ptr, *savep;

	Mount_Options = "";

	// Avoid issues with potentially nested strtok by using strtok_r
	ptr = strtok_r(options, ",", &savep);
	while (ptr) {
		const struct flag_list* mount_flag = mount_flags;

		for (; mount_flag->name; mount_flag++) {
			// mount_flags are never postfixed by '=',
			// so only match identical strings (including length)
			if (strcmp(ptr, mount_flag->name) == 0) {
				Mount_Flags |= mount_flag->flag;
				break;
			}
		}

		if (mount_flag->flag == MS_RDONLY)
			Mount_Read_Only = true;

		if (mount_flag->name != 0) {
			if (!Mount_Options.empty())
				Mount_Options += ",";
			Mount_Options += mount_flag->name;
		} else {
			LOGINFO("Unhandled mount flag: '%s'\n", ptr);
		}

		ptr = strtok_r(NULL, ",", &savep);
	}
	free(options);
}

void TWPartition::Apply_TW_Flag(const unsigned flag, const char* str, const bool val) {
	switch (flag) {
		case TWFLAG_ANDSEC:
			Has_Android_Secure = val;
			break;
		case TWFLAG_BACKUP:
			Can_Be_Backed_Up = val;
			break;
		case TWFLAG_BACKUPNAME:
			Backup_Display_Name = str;
			break;
		case TWFLAG_BLOCKSIZE:
			Format_Block_Size = (unsigned long)(atol(str));
			break;
		case TWFLAG_CANBEWIPED:
			Can_Be_Wiped = val;
			break;
		case TWFLAG_CANENCRYPTBACKUP:
			Can_Encrypt_Backup = val;
			break;
		case TWFLAG_DEFAULTS:
			// Do nothing
			break;
		case TWFLAG_DISPLAY:
			Display_Name = str;
			break;
		case TWFLAG_ENCRYPTABLE:
		case TWFLAG_FORCEENCRYPT:
			Crypto_Key_Location = str;
			break;
		case TWFLAG_FLASHIMG:
			Can_Flash_Img = val;
			break;
		case TWFLAG_FSFLAGS:
			Process_FS_Flags(str);
			break;
		case TWFLAG_IGNOREBLKID:
			Ignore_Blkid = val;
			break;
		case TWFLAG_LENGTH:
			Length = atoi(str);
			break;
		case TWFLAG_MOUNTTODECRYPT:
			Mount_To_Decrypt = val;
			break;
		case TWFLAG_REMOVABLE:
			Removable = val;
			break;
		case TWFLAG_RETAINLAYOUTVERSION:
			Retain_Layout_Version = val;
			break;
		case TWFLAG_SETTINGSSTORAGE:
			Is_Settings_Storage = val;
			if (Is_Settings_Storage)
				Is_Storage = true;
			break;
		case TWFLAG_STORAGE:
			Is_Storage = val;
			break;
		case TWFLAG_STORAGENAME:
			Storage_Name = str;
			break;
		case TWFLAG_SUBPARTITIONOF:
			Is_SubPartition = true;
			SubPartition_Of = str;
			break;
		case TWFLAG_SYMLINK:
			Symlink_Path = str;
			break;
		case TWFLAG_USERDATAENCRYPTBACKUP:
			Use_Userdata_Encryption = val;
			if (Use_Userdata_Encryption)
				Can_Encrypt_Backup = true;
			break;
		case TWFLAG_USERMRF:
			Use_Rm_Rf = val;
			break;
		case TWFLAG_WIPEDURINGFACTORYRESET:
			Wipe_During_Factory_Reset = val;
			if (Wipe_During_Factory_Reset) {
				Can_Be_Wiped = true;
				Wipe_Available_in_GUI = true;
			}
			break;
		case TWFLAG_WIPEINGUI:
			Wipe_Available_in_GUI = val;
			if (Wipe_Available_in_GUI)
				Can_Be_Wiped = true;
			break;
<<<<<<< HEAD
#ifdef TARGET_RECOVERY_IS_MULTIROM
		case TWFLAG_MROM_BINDOF:
			if (str) {
				Bind_Of = str;
				Ignore_Blkid = true;
				Use_Rm_Rf = true;
			}
			break;
		case TWFLAG_MROM_IMAGEMOUNT:
			Is_ImageMount = val;
			if (Is_ImageMount) {
				Ignore_Blkid = true;
				Use_Rm_Rf = true;
			}
			break;
#endif //TARGET_RECOVERY_IS_MULTIROM
=======
		case TWFLAG_SLOTSELECT:
			SlotSelect = true;
			break;
>>>>>>> 9b1b818e
		default:
			// Should not get here
			LOGINFO("Flag identified for processing, but later unmatched: %i\n", flag);
			break;
	}
}

void TWPartition::Process_TW_Flags(char *flags, bool Display_Error) {
	char separator[2] = {'\n', 0};
	char *ptr, *savep;

	// Semicolons within double-quotes are not forbidden, so replace
	// only the semicolons intended as separators with '\n' for strtok
	for (unsigned i = 0, skip = 0; i < strlen(flags); i++) {
		if (flags[i] == '\"')
			skip = !skip;
		if (!skip && flags[i] == ';')
			flags[i] = separator[0];
	}

	// Avoid issues with potentially nested strtok by using strtok_r
	ptr = strtok_r(flags, separator, &savep);
	while (ptr) {
		int ptr_len = strlen(ptr);
		const struct flag_list* tw_flag = tw_flags;

		for (; tw_flag->name; tw_flag++) {
			int flag_len = strlen(tw_flag->name);

			if (strncmp(ptr, tw_flag->name, flag_len) == 0) {
				bool flag_val = false;

				if (ptr_len > flag_len && (tw_flag->name)[flag_len-1] != '='
						&& ptr[flag_len] != '=') {
					// Handle flags with same starting string
					// (e.g. backup and backupname)
					continue;
				} else if (ptr_len > flag_len && ptr[flag_len] == '=') {
					// Handle flags with dual format: Part 1
					// (e.g. backup and backup=y. backup=y handled here)
					ptr += flag_len + 1;
					TWFunc::Strip_Quotes(ptr);
					// Skip flags with empty argument
					// (e.g. backup=)
					if (strlen(ptr) == 0) {
						LOGINFO("Flag missing argument or should not include '=': %s=\n", tw_flag->name);
						break;
					}
					flag_val = strchr("yY1", *ptr) != NULL;
				} else if (ptr_len == flag_len
						&& (tw_flag->name)[flag_len-1] == '=') {
					// Skip flags missing argument after =
					// (e.g. backupname=)
					LOGINFO("Flag missing argument: %s\n", tw_flag->name);
					break;
				} else if (ptr_len > flag_len
						&& (tw_flag->name)[flag_len-1] == '=') {
					// Handle arguments to flags
					// (e.g. backupname="My Stuff")
					ptr += flag_len;
					TWFunc::Strip_Quotes(ptr);
					// Skip flags with empty argument
					// (e.g. backupname="")
					if (strlen(ptr) == 0) {
						LOGINFO("Flag missing argument: %s\n", tw_flag->name);
						break;
					}
				} else if (ptr_len == flag_len) {
					// Handle flags with dual format: Part 2
					// (e.g. backup and backup=y. backup handled here)
					flag_val = true;
				} else {
					LOGINFO("Flag matched, but could not be processed: %s\n", ptr);
					break;
				}

				Apply_TW_Flag(tw_flag->flag, ptr, flag_val);
				break;
			}
		}
		if (tw_flag->name == 0) {
			if (Display_Error)
				LOGERR("Unhandled flag: '%s'\n", ptr);
			else
				LOGINFO("Unhandled flag: '%s'\n", ptr);
		}
		ptr = strtok_r(NULL, separator, &savep);
	}
}

bool TWPartition::Is_File_System(string File_System) {
	if (File_System == "ext2" ||
		File_System == "ext3" ||
		File_System == "ext4" ||
		File_System == "vfat" ||
		File_System == "ntfs" ||
		File_System == "yaffs2" ||
		File_System == "exfat" ||
		File_System == "f2fs" ||
		File_System == "auto")
		return true;
	else
		return false;
}

bool TWPartition::Is_Image(string File_System) {
	if (File_System == "emmc" || File_System == "mtd" || File_System == "bml")
		return true;
	else
		return false;
}

bool TWPartition::Make_Dir(string Path, bool Display_Error) {
	if (TWFunc::Get_D_Type_From_Stat(Path) != S_IFDIR)
		unlink(Path.c_str());
	if (!TWFunc::Path_Exists(Path)) {
		if (mkdir(Path.c_str(), 0777) == -1) {
			if (Display_Error)
				gui_msg(Msg(msg::kError, "create_folder_strerr=Can not create '{1}' folder ({2}).")(Path)(strerror(errno)));
			else
				LOGINFO("Can not create '%s' folder.\n", Path.c_str());
			return false;
		} else {
			LOGINFO("Created '%s' folder.\n", Path.c_str());
			return true;
		}
	}
	return true;
}

void TWPartition::Setup_File_System(bool Display_Error) {
	struct statfs st;

	Can_Be_Mounted = true;
	Can_Be_Wiped = true;

	// Make the mount point folder if it doesn't exist
	Make_Dir(Mount_Point, Display_Error);
	Display_Name = Mount_Point.substr(1, Mount_Point.size() - 1);
	Backup_Name = Display_Name;
	Backup_Method = BM_FILES;
}

void TWPartition::Setup_Image() {
	Display_Name = Mount_Point.substr(1, Mount_Point.size() - 1);
	Backup_Name = Display_Name;
	if (Current_File_System == "emmc")
		Backup_Method = BM_DD;
	else if (Current_File_System == "mtd" || Current_File_System == "bml")
		Backup_Method = BM_FLASH_UTILS;
	else
		LOGINFO("Unhandled file system '%s' on image '%s'\n", Current_File_System.c_str(), Display_Name.c_str());
}

void TWPartition::Setup_AndSec(void) {
	Backup_Display_Name = "Android Secure";
	Backup_Name = "and-sec";
	Can_Be_Backed_Up = true;
	Has_Android_Secure = true;
	Symlink_Path = Mount_Point + "/.android_secure";
	Symlink_Mount_Point = "/and-sec";
	Backup_Path = Symlink_Mount_Point;
	Make_Dir("/and-sec", true);
	Recreate_AndSec_Folder();
	Mount_Storage_Retry(true);
}

void TWPartition::Setup_Data_Media() {
	LOGINFO("Setting up '%s' as data/media emulated storage.\n", Mount_Point.c_str());
	if (Storage_Name.empty() || Storage_Name == "Data")
		Storage_Name = "Internal Storage";
	Has_Data_Media = true;
	Is_Storage = true;
	Storage_Path = Mount_Point + "/media";
	Symlink_Path = Storage_Path;
	if (Mount_Point == "/data") {
		Is_Settings_Storage = true;
		if (strcmp(EXPAND(TW_EXTERNAL_STORAGE_PATH), "/sdcard") == 0) {
			Make_Dir("/emmc", false);
			Symlink_Mount_Point = "/emmc";
		} else {
			Make_Dir("/sdcard", false);
			Symlink_Mount_Point = "/sdcard";
		}
		if (Mount(false) && TWFunc::Path_Exists(Mount_Point + "/media/0")) {
			Storage_Path = Mount_Point + "/media/0";
			Symlink_Path = Storage_Path;
			DataManager::SetValue(TW_INTERNAL_PATH, Mount_Point + "/media/0");
			UnMount(true);
		}
		DataManager::SetValue("tw_has_internal", 1);
		DataManager::SetValue("tw_has_data_media", 1);
		backup_exclusions.add_absolute_dir("/data/data/com.google.android.music/files");
		ExcludeAll(Mount_Point + "/misc/vold");
		ExcludeAll(Mount_Point + "/.layout_version");
		ExcludeAll(Mount_Point + "/system/storage.xml");
	} else {
		if (Mount(true) && TWFunc::Path_Exists(Mount_Point + "/media/0")) {
			Storage_Path = Mount_Point + "/media/0";
			Symlink_Path = Storage_Path;
			UnMount(true);
		}
	}
	ExcludeAll(Mount_Point + "/media");
}

void TWPartition::Find_Real_Block_Device(string& Block, bool Display_Error) {
	char device[512], realDevice[512];

	strcpy(device, Block.c_str());
	memset(realDevice, 0, sizeof(realDevice));
	while (readlink(device, realDevice, sizeof(realDevice)) > 0)
	{
		strcpy(device, realDevice);
		memset(realDevice, 0, sizeof(realDevice));
	}

	if (device[0] != '/') {
		if (Display_Error)
			LOGERR("Invalid symlink path '%s' found on block device '%s'\n", device, Block.c_str());
		else
			LOGINFO("Invalid symlink path '%s' found on block device '%s'\n", device, Block.c_str());
		return;
	} else {
		Block = device;
		return;
	}
}

bool TWPartition::Mount_Storage_Retry(bool Display_Error) {
	// On some devices, storage doesn't want to mount right away, retry and sleep
	if (!Mount(Display_Error)) {
		int retry_count = 5;
		while (retry_count > 0 && !Mount(false)) {
			usleep(500000);
			retry_count--;
		}
		return Mount(Display_Error);
	}
	return true;
}

bool TWPartition::Find_MTD_Block_Device(string MTD_Name) {
	FILE *fp = NULL;
	char line[255];

	fp = fopen("/proc/mtd", "rt");
	if (fp == NULL) {
		LOGERR("Device does not support /proc/mtd\n");
		return false;
	}

	while (fgets(line, sizeof(line), fp) != NULL)
	{
		char device[32], label[32];
		unsigned long size = 0;
		char* fstype = NULL;
		int deviceId;

		sscanf(line, "%s %lx %*s %*c%s", device, &size, label);

		// Skip header and blank lines
		if ((strcmp(device, "dev:") == 0) || (strlen(line) < 8))
			continue;

		// Strip off the trailing " from the label
		label[strlen(label)-1] = '\0';

		if (strcmp(label, MTD_Name.c_str()) == 0) {
			// We found our device
			// Strip off the trailing : from the device
			device[strlen(device)-1] = '\0';
			if (sscanf(device,"mtd%d", &deviceId) == 1) {
				sprintf(device, "/dev/block/mtdblock%d", deviceId);
				Primary_Block_Device = device;
				fclose(fp);
				return true;
			}
		}
	}
	fclose(fp);

	return false;
}

bool TWPartition::Get_Size_Via_statfs(bool Display_Error) {
	struct statfs st;
	string Local_Path = Mount_Point + "/.";

	if (!Mount(Display_Error))
		return false;

	if (statfs(Local_Path.c_str(), &st) != 0) {
		if (!Removable) {
			if (Display_Error)
				LOGERR("Unable to statfs '%s'\n", Local_Path.c_str());
			else
				LOGINFO("Unable to statfs '%s'\n", Local_Path.c_str());
		}
		return false;
	}
	Size = (st.f_blocks * st.f_bsize);
	Used = ((st.f_blocks - st.f_bfree) * st.f_bsize);
	Free = (st.f_bfree * st.f_bsize);
	Backup_Size = Used;
	return true;
}

bool TWPartition::Get_Size_Via_df(bool Display_Error) {
	FILE* fp;
	char command[255], line[512];
	int include_block = 1;
	unsigned int min_len;

	if (!Mount(Display_Error))
		return false;

	min_len = Actual_Block_Device.size() + 2;
	sprintf(command, "df %s > /tmp/dfoutput.txt", Mount_Point.c_str());
	TWFunc::Exec_Cmd(command);
	fp = fopen("/tmp/dfoutput.txt", "rt");
	if (fp == NULL) {
		LOGINFO("Unable to open /tmp/dfoutput.txt.\n");
		return false;
	}

	while (fgets(line, sizeof(line), fp) != NULL)
	{
		unsigned long blocks, used, available;
		char device[64];
		char tmpString[64];

		if (strncmp(line, "Filesystem", 10) == 0)
			continue;
		if (strlen(line) < min_len) {
			include_block = 0;
			continue;
		}
		if (include_block) {
			sscanf(line, "%s %lu %lu %lu", device, &blocks, &used, &available);
		} else {
			// The device block string is so long that the df information is on the next line
			int space_count = 0;
			sprintf(tmpString, "/dev/block/%s", Actual_Block_Device.c_str());
			while (tmpString[space_count] == 32)
				space_count++;
			sscanf(line + space_count, "%lu %lu %lu", &blocks, &used, &available);
		}

		// Adjust block size to byte size
		Size = blocks * 1024ULL;
		Used = used * 1024ULL;
		Free = available * 1024ULL;
		Backup_Size = Used;
	}
	fclose(fp);
	return true;
}

unsigned long long TWPartition::IOCTL_Get_Block_Size() {
	Find_Actual_Block_Device();

	return TWFunc::IOCTL_Get_Block_Size(Actual_Block_Device.c_str());
}

bool TWPartition::Find_Partition_Size(void) {
	FILE* fp;
	char line[512];
	string tmpdevice;

	fp = fopen("/proc/dumchar_info", "rt");
	if (fp != NULL) {
		while (fgets(line, sizeof(line), fp) != NULL)
		{
			char label[32], device[32];
			unsigned long size = 0;

			sscanf(line, "%s %lx %*x %*u %s", label, &size, device);

			// Skip header, annotation	and blank lines
			if ((strncmp(device, "/dev/", 5) != 0) || (strlen(line) < 8))
				continue;

			tmpdevice = "/dev/";
			tmpdevice += label;
			if (tmpdevice == Primary_Block_Device || tmpdevice == Alternate_Block_Device) {
				Size = size;
				fclose(fp);
				return true;
			}
		}
	}

	unsigned long long ioctl_size = IOCTL_Get_Block_Size();
	if (ioctl_size) {
		Size = ioctl_size;
		return true;
	}

	// In this case, we'll first get the partitions we care about (with labels)
	fp = fopen("/proc/partitions", "rt");
	if (fp == NULL)
		return false;

	while (fgets(line, sizeof(line), fp) != NULL)
	{
		unsigned long major, minor, blocks;
		char device[512];
		char tmpString[64];

		if (strlen(line) < 7 || line[0] == 'm')	 continue;
		sscanf(line + 1, "%lu %lu %lu %s", &major, &minor, &blocks, device);

		tmpdevice = "/dev/block/";
		tmpdevice += device;
		if (tmpdevice == Primary_Block_Device || tmpdevice == Alternate_Block_Device) {
			// Adjust block size to byte size
			Size = blocks * 1024ULL;
			fclose(fp);
			return true;
		}
	}
	fclose(fp);
	return false;
}

bool TWPartition::Is_Mounted(void) {
	if (!Can_Be_Mounted)
		return false;

	struct stat st1, st2;
	string test_path;

	// Check to see if the mount point directory exists
	test_path = Mount_Point + "/.";
	if (stat(test_path.c_str(), &st1) != 0)  return false;

	// Check to see if the directory above the mount point exists
	test_path = Mount_Point + "/../.";
	if (stat(test_path.c_str(), &st2) != 0)  return false;

	// Compare the device IDs -- if they match then we're (probably) using tmpfs instead of an actual device
	int ret = (st1.st_dev != st2.st_dev) ? true : false;

	return ret;
}

bool TWPartition::Is_File_System_Writable(void) {
	if (!Is_File_System(Current_File_System) || !Is_Mounted())
		return false;

	string test_path = Mount_Point + "/.";
	return (access(test_path.c_str(), W_OK) == 0);
}

bool TWPartition::Mount(bool Display_Error) {
	int exfat_mounted = 0;
	unsigned long flags = Mount_Flags;
#ifdef TARGET_RECOVERY_IS_MULTIROM
    //perhaps redundant and we could use/change exfat_mounted, 
    //but this should make merges easier
    //TODO: reconsider using exfat_mounted
	int mounted = 0;
#endif //TARGET_RECOVERY_IS_MULTIROM

	if (Is_Mounted()) {
		return true;
	} else if (!Can_Be_Mounted) {
		return false;
	}

	Find_Actual_Block_Device();

#ifdef TARGET_RECOVERY_IS_MULTIROM
	if(!Bind_Of.empty())
	{
		TWPartition *p = PartitionManager.Find_Partition_By_Path(Bind_Of);
		if(!p)
		{
			if(Display_Error)
				LOGERR("Couldn't find bindof partition %s\n", Bind_Of.c_str());
			else
				LOGINFO("Couldn't find bindof partition %s\n", Bind_Of.c_str());
			return false;
		}

		if(!p->Mount(Display_Error))
			return false;

		if(mount(Primary_Block_Device.c_str(), Mount_Point.c_str(), Fstab_File_System.c_str(), MS_BIND, NULL) < 0)
		{
			if(Display_Error)
				LOGERR("Couldn't bind %s to %s\n", Primary_Block_Device.c_str(), Mount_Point.c_str());
			else
				LOGINFO("Couldn't bind %s to %s\n", Primary_Block_Device.c_str(), Mount_Point.c_str());
			return false;
		}
		mounted = 1;
	}
	else if(Is_ImageMount)
	{
		PartitionManager.Mount_By_Path(Primary_Block_Device, false);

		std::string cmd = "mount -o loop -t ";
		cmd += Fstab_File_System + " " + Primary_Block_Device + " " + Mount_Point.c_str();
		if(TWFunc::Exec_Cmd(cmd) != 0)
		{
			if(Display_Error)
				LOGERR("Failed to mount image %s!\n", Primary_Block_Device.c_str());
			else
				LOGINFO("Failed to mount image %s!\n", Primary_Block_Device.c_str());
			return false;
		}
		mounted = 1;
	}
#endif //TARGET_RECOVERY_IS_MULTIROM

	// Check the current file system before mounting
	Check_FS_Type();

#ifdef TARGET_RECOVERY_IS_MULTIROM
	std::string mnt_opts = Get_Mount_Options_With_Defaults();
#endif


#ifdef TARGET_RECOVERY_IS_MULTIROM
	if (Current_File_System == "exfat" && TWFunc::Path_Exists("/sbin/exfat-fuse") && !mounted) {
#else
	if (Current_File_System == "exfat" && TWFunc::Path_Exists("/sbin/exfat-fuse")) {
#endif
		string cmd = "/sbin/exfat-fuse -o big_writes,max_read=131072,max_write=131072 " + Actual_Block_Device + " " + Mount_Point;
		LOGINFO("cmd: %s\n", cmd.c_str());
		string result;
		if (TWFunc::Exec_Cmd(cmd, result) != 0) {
			LOGINFO("exfat-fuse failed to mount with result '%s', trying vfat\n", result.c_str());
			Current_File_System = "vfat";
		} else {
#ifdef TW_NO_EXFAT_FUSE
			UnMount(false);
			// We'll let the kernel handle it but using exfat-fuse to detect if the file system is actually exfat
			// Some kernels let us mount vfat as exfat which doesn't work out too well
#else
			exfat_mounted = 1;
#ifdef TARGET_RECOVERY_IS_MULTIROM
			mounted = 1;
#endif //TARGET_RECOVERY_IS_MULTIROM
#endif
		}
	}

	if (Current_File_System == "ntfs" && (TWFunc::Path_Exists("/sbin/ntfs-3g") || TWFunc::Path_Exists("/sbin/mount.ntfs"))) {
		string cmd;
		string Ntfsmount_Binary = "";

		if (TWFunc::Path_Exists("/sbin/ntfs-3g"))
			Ntfsmount_Binary = "ntfs-3g";
		else if (TWFunc::Path_Exists("/sbin/mount.ntfs"))
			Ntfsmount_Binary = "mount.ntfs";

		if (Mount_Read_Only)
			cmd = "/sbin/" + Ntfsmount_Binary + " -o ro " + Actual_Block_Device + " " + Mount_Point;
		else
			cmd = "/sbin/" + Ntfsmount_Binary + " " + Actual_Block_Device + " " + Mount_Point;
		LOGINFO("cmd: '%s'\n", cmd.c_str());

		if (TWFunc::Exec_Cmd(cmd) == 0) {
			return true;
		} else {
			LOGINFO("ntfs-3g failed to mount, trying regular mount method.\n");
		}
	}

	if (Mount_Read_Only)
		flags |= MS_RDONLY;

#ifdef TARGET_RECOVERY_IS_MULTIROM
	if (Fstab_File_System == "yaffs2" && !mounted) {
#else
	if (Fstab_File_System == "yaffs2") {
#endif
		// mount an MTD partition as a YAFFS2 filesystem.
		flags = MS_NOATIME | MS_NODEV | MS_NODIRATIME;
		if (Mount_Read_Only)
			flags |= MS_RDONLY;
		if (mount(Actual_Block_Device.c_str(), Mount_Point.c_str(), Fstab_File_System.c_str(), flags, NULL) < 0) {
			if (mount(Actual_Block_Device.c_str(), Mount_Point.c_str(), Fstab_File_System.c_str(), flags | MS_RDONLY, NULL) < 0) {
				if (Display_Error)
					gui_msg(Msg(msg::kError, "fail_mount=Failed to mount '{1}' ({2})")(Mount_Point)(strerror(errno)));
				else
					LOGINFO("Failed to mount '%s' (MTD)\n", Mount_Point.c_str());
				return false;
			} else {
				LOGINFO("Mounted '%s' (MTD) as RO\n", Mount_Point.c_str());
				return true;
			}
		} else {
			struct stat st;
			string test_path = Mount_Point;
			if (stat(test_path.c_str(), &st) < 0) {
				if (Display_Error)
					gui_msg(Msg(msg::kError, "fail_mount=Failed to mount '{1}' ({2})")(Mount_Point)(strerror(errno)));
				else
					LOGINFO("Failed to mount '%s' (MTD)\n", Mount_Point.c_str());
				return false;
			}
			mode_t new_mode = st.st_mode | S_IXUSR | S_IXGRP | S_IXOTH;
			if (new_mode != st.st_mode) {
				LOGINFO("Fixing execute permissions for %s\n", Mount_Point.c_str());
				if (chmod(Mount_Point.c_str(), new_mode) < 0) {
					if (Display_Error)
						LOGERR("Couldn't fix permissions for %s: %s\n", Mount_Point.c_str(), strerror(errno));
					else
						LOGINFO("Couldn't fix permissions for %s: %s\n", Mount_Point.c_str(), strerror(errno));
					return false;
				}
			}
			return true;
		}
	}

	string mount_fs = Current_File_System;
	if (Current_File_System == "exfat" && TWFunc::Path_Exists("/sys/module/texfat"))
		mount_fs = "texfat";

#ifdef TARGET_RECOVERY_IS_MULTIROM
	if (!mounted &&
		mount(Actual_Block_Device.c_str(), Mount_Point.c_str(), mount_fs.c_str(), flags, mnt_opts.c_str()) != 0 &&
		mount(Actual_Block_Device.c_str(), Mount_Point.c_str(), mount_fs.c_str(), flags, NULL) != 0) {
#else
	if (!exfat_mounted &&
		mount(Actual_Block_Device.c_str(), Mount_Point.c_str(), mount_fs.c_str(), flags, Mount_Options.c_str()) != 0 &&
		mount(Actual_Block_Device.c_str(), Mount_Point.c_str(), mount_fs.c_str(), flags, NULL) != 0) {
#endif
#ifdef TW_NO_EXFAT_FUSE
		if (Current_File_System == "exfat") {
			LOGINFO("Mounting exfat failed, trying vfat...\n");
			if (mount(Actual_Block_Device.c_str(), Mount_Point.c_str(), "vfat", 0, NULL) != 0) {
				if (Display_Error)
					gui_msg(Msg(msg::kError, "fail_mount=Failed to mount '{1}' ({2})")(Mount_Point)(strerror(errno)));
				else
					LOGINFO("Unable to mount '%s'\n", Mount_Point.c_str());
#ifdef TARGET_RECOVERY_IS_MULTIROM
				LOGINFO("Actual block device: '%s', current file system: '%s', flags: 0x%8x, options: '%s'\n", Actual_Block_Device.c_str(), Current_File_System.c_str(), flags, mnt_opts.c_str());
#else
				LOGINFO("Actual block device: '%s', current file system: '%s', flags: 0x%8x, options: '%s'\n", Actual_Block_Device.c_str(), Current_File_System.c_str(), flags, Mount_Options.c_str());
#endif
				return false;
			}
		} else {
#endif
			if (!Removable && Display_Error)
				gui_msg(Msg(msg::kError, "fail_mount=Failed to mount '{1}' ({2})")(Mount_Point)(strerror(errno)));
			else
				LOGINFO("Unable to mount '%s'\n", Mount_Point.c_str());
			LOGINFO("Actual block device: '%s', current file system: '%s'\n", Actual_Block_Device.c_str(), Current_File_System.c_str());
			return false;
#ifdef TW_NO_EXFAT_FUSE
		}
#endif
	}

	if (Removable)
		Update_Size(Display_Error);

	if (!Symlink_Mount_Point.empty() && TWFunc::Path_Exists(Symlink_Path)) {
		string Command = "mount -o bind '" + Symlink_Path + "' '" + Symlink_Mount_Point + "'";
		TWFunc::Exec_Cmd(Command);
	}
	return true;
}

bool TWPartition::UnMount(bool Display_Error) {
	if (Is_Mounted()) {
		int never_unmount_system;

		DataManager::GetValue(TW_DONT_UNMOUNT_SYSTEM, never_unmount_system);
		if (never_unmount_system == 1 && Mount_Point == "/system")
			return true; // Never unmount system if you're not supposed to unmount it

		if (Is_Storage)
			PartitionManager.Remove_MTP_Storage(MTP_Storage_ID);

		if (!Symlink_Mount_Point.empty())
			umount(Symlink_Mount_Point.c_str());

#ifdef TARGET_RECOVERY_IS_MULTIROM
		if(!Is_ImageMount)
			umount(Mount_Point.c_str());
		else
			TWFunc::Exec_Cmd(string("umount -d ") + Mount_Point);
#else
		umount(Mount_Point.c_str());
#endif
		if (Is_Mounted()) {
			if (Display_Error)
				gui_msg(Msg(msg::kError, "fail_unmount=Failed to unmount '{1}' ({2})")(Mount_Point)(strerror(errno)));
			else
				LOGINFO("Unable to unmount '%s'\n", Mount_Point.c_str());
			return false;
		} else {
			return true;
		}
	} else {
		return true;
	}
}

bool TWPartition::ReMount(bool Display_Error) {
	if (UnMount(Display_Error))
		return Mount(Display_Error);
	return false;
}

bool TWPartition::ReMount_RW(bool Display_Error) {
	// No need to remount if already mounted rw
	if (Is_File_System_Writable())
		return true;

	bool ro = Mount_Read_Only;
	int flags = Mount_Flags;

	Mount_Read_Only = false;
	Mount_Flags &= ~MS_RDONLY;

	bool ret = ReMount(Display_Error);

	Mount_Read_Only = ro;
	Mount_Flags = flags;

	return ret;
}

bool TWPartition::Wipe(string New_File_System) {
	bool wiped = false, update_crypt = false, recreate_media = true;
	int check;
	string Layout_Filename = Mount_Point + "/.layout_version";

	if (!Can_Be_Wiped) {
		gui_msg(Msg(msg::kError, "cannot_wipe=Partition {1} cannot be wiped.")(Display_Name));
		return false;
	}

	if (Mount_Point == "/cache")
		Log_Offset = 0;

	if (Retain_Layout_Version && Mount(false) && TWFunc::Path_Exists(Layout_Filename))
		TWFunc::copy_file(Layout_Filename, "/.layout_version", 0600);
	else
		unlink("/.layout_version");

	if (Has_Data_Media && Current_File_System == New_File_System) {
		wiped = Wipe_Data_Without_Wiping_Media();
		recreate_media = false;
	} else {
		DataManager::GetValue(TW_RM_RF_VAR, check);

		if (check || Use_Rm_Rf)
			wiped = Wipe_RMRF();
		else if (New_File_System == "ext4")
			wiped = Wipe_EXT4();
		else if (New_File_System == "ext2" || New_File_System == "ext3")
			wiped = Wipe_EXT23(New_File_System);
		else if (New_File_System == "vfat")
			wiped = Wipe_FAT();
		else if (New_File_System == "exfat")
			wiped = Wipe_EXFAT();
		else if (New_File_System == "yaffs2")
			wiped = Wipe_MTD();
		else if (New_File_System == "f2fs")
			wiped = Wipe_F2FS();
		else if (New_File_System == "ntfs")
			wiped = Wipe_NTFS();
		else {
			LOGERR("Unable to wipe '%s' -- unknown file system '%s'\n", Mount_Point.c_str(), New_File_System.c_str());
			unlink("/.layout_version");
			return false;
		}
		update_crypt = wiped;
	}

	if (wiped) {
		if (Mount_Point == "/cache")
			DataManager::Output_Version();

		if (TWFunc::Path_Exists("/.layout_version") && Mount(false))
			TWFunc::copy_file("/.layout_version", Layout_Filename, 0600);

		if (update_crypt) {
			Setup_File_System(false);
			if (Is_Encrypted && !Is_Decrypted) {
				// just wiped an encrypted partition back to its unencrypted state
				Is_Encrypted = false;
				Is_Decrypted = false;
				Decrypted_Block_Device = "";
				if (Mount_Point == "/data") {
					DataManager::SetValue(TW_IS_ENCRYPTED, 0);
					DataManager::SetValue(TW_IS_DECRYPTED, 0);
				}
			}
		}

		if (Has_Data_Media && recreate_media) {
			Recreate_Media_Folder();
		}
		if (Is_Storage && Mount(false))
			PartitionManager.Add_MTP_Storage(MTP_Storage_ID);
	}

	return wiped;
}

bool TWPartition::Wipe() {
	if (Is_File_System(Current_File_System))
		return Wipe(Current_File_System);
	else
		return Wipe(Fstab_File_System);
}

bool TWPartition::Wipe_AndSec(void) {
	if (!Has_Android_Secure)
		return false;

	if (!Mount(true))
		return false;

	gui_msg(Msg("wiping=Wiping {1}")(Backup_Display_Name));
	TWFunc::removeDir(Mount_Point + "/.android_secure/", true);
	return true;
}

bool TWPartition::Can_Repair() {
	if (Mount_Read_Only)
		return false;
	if (Current_File_System == "vfat" && TWFunc::Path_Exists("/sbin/fsck.fat"))
		return true;
	else if ((Current_File_System == "ext2" || Current_File_System == "ext3" || Current_File_System == "ext4") && TWFunc::Path_Exists("/sbin/e2fsck"))
		return true;
	else if (Current_File_System == "exfat" && TWFunc::Path_Exists("/sbin/fsck.exfat"))
		return true;
	else if (Current_File_System == "f2fs" && TWFunc::Path_Exists("/sbin/fsck.f2fs"))
		return true;
	else if (Current_File_System == "ntfs" && (TWFunc::Path_Exists("/sbin/ntfsfix") || TWFunc::Path_Exists("/sbin/fsck.ntfs")))
		return true;
	return false;
}

bool TWPartition::Repair() {
	string command;

	if (Current_File_System == "vfat") {
		if (!TWFunc::Path_Exists("/sbin/fsck.fat")) {
			gui_msg(Msg(msg::kError, "repair_not_exist={1} does not exist! Cannot repair!")("fsck.fat"));
			return false;
		}
		if (!UnMount(true))
			return false;
		gui_msg(Msg("repairing_using=Repairing {1} using {2}...")(Display_Name)("fsck.fat"));
		Find_Actual_Block_Device();
		command = "/sbin/fsck.fat -y " + Actual_Block_Device;
		LOGINFO("Repair command: %s\n", command.c_str());
		if (TWFunc::Exec_Cmd(command) == 0) {
			gui_msg("done=Done.");
			return true;
		} else {
			gui_msg(Msg(msg::kError, "unable_repair=Unable to repair {1}.")(Display_Name));
			return false;
		}
	}
	if (Current_File_System == "ext2" || Current_File_System == "ext3" || Current_File_System == "ext4") {
		if (!TWFunc::Path_Exists("/sbin/e2fsck")) {
			gui_msg(Msg(msg::kError, "repair_not_exist={1} does not exist! Cannot repair!")("e2fsck"));
			return false;
		}
		if (!UnMount(true))
			return false;
		gui_msg(Msg("repairing_using=Repairing {1} using {2}...")(Display_Name)("e2fsck"));
		Find_Actual_Block_Device();
		command = "/sbin/e2fsck -fp " + Actual_Block_Device;
		LOGINFO("Repair command: %s\n", command.c_str());
		if (TWFunc::Exec_Cmd(command) == 0) {
			gui_msg("done=Done.");
			return true;
		} else {
			gui_msg(Msg(msg::kError, "unable_repair=Unable to repair {1}.")(Display_Name));
			return false;
		}
	}
	if (Current_File_System == "exfat") {
		if (!TWFunc::Path_Exists("/sbin/fsck.exfat")) {
			gui_msg(Msg(msg::kError, "repair_not_exist={1} does not exist! Cannot repair!")("fsck.exfat"));
			return false;
		}
		if (!UnMount(true))
			return false;
		gui_msg(Msg("repairing_using=Repairing {1} using {2}...")(Display_Name)("fsck.exfat"));
		Find_Actual_Block_Device();
		command = "/sbin/fsck.exfat " + Actual_Block_Device;
		LOGINFO("Repair command: %s\n", command.c_str());
		if (TWFunc::Exec_Cmd(command) == 0) {
			gui_msg("done=Done.");
			return true;
		} else {
			gui_msg(Msg(msg::kError, "unable_repair=Unable to repair {1}.")(Display_Name));
			return false;
		}
	}
	if (Current_File_System == "f2fs") {
		if (!TWFunc::Path_Exists("/sbin/fsck.f2fs")) {
			gui_msg(Msg(msg::kError, "repair_not_exist={1} does not exist! Cannot repair!")("fsck.f2fs"));
			return false;
		}
		if (!UnMount(true))
			return false;
		gui_msg(Msg("repairing_using=Repairing {1} using {2}...")(Display_Name)("fsck.f2fs"));
		Find_Actual_Block_Device();
		command = "/sbin/fsck.f2fs " + Actual_Block_Device;
		LOGINFO("Repair command: %s\n", command.c_str());
		if (TWFunc::Exec_Cmd(command) == 0) {
			gui_msg("done=Done.");
			return true;
		} else {
			gui_msg(Msg(msg::kError, "unable_repair=Unable to repair {1}.")(Display_Name));
			return false;
		}
	}
	if (Current_File_System == "ntfs") {
		string Ntfsfix_Binary;
		if (TWFunc::Path_Exists("/sbin/ntfsfix"))
			Ntfsfix_Binary = "ntfsfix";
		else if (TWFunc::Path_Exists("/sbin/fsck.ntfs"))
			Ntfsfix_Binary = "fsck.ntfs";
		else {
			gui_msg(Msg(msg::kError, "repair_not_exist={1} does not exist! Cannot repair!")("ntfsfix"));
			return false;
		}
		if (!UnMount(true))
			return false;
		gui_msg(Msg("repairing_using=Repairing {1} using {2}...")(Display_Name)(Ntfsfix_Binary));
		Find_Actual_Block_Device();
		command = "/sbin/" + Ntfsfix_Binary + " " + Actual_Block_Device;
		LOGINFO("Repair command: %s\n", command.c_str());
		if (TWFunc::Exec_Cmd(command) == 0) {
			gui_msg("done=Done.");
			return true;
		} else {
			gui_msg(Msg(msg::kError, "unable_repair=Unable to repair {1}.")(Display_Name));
			return false;
		}
	}
	return false;
}

bool TWPartition::Can_Resize() {
	if (Mount_Read_Only)
		return false;
	if ((Current_File_System == "ext2" || Current_File_System == "ext3" || Current_File_System == "ext4") && TWFunc::Path_Exists("/sbin/resize2fs"))
		return true;
	return false;
}

bool TWPartition::Resize() {
	string command;

	if (Current_File_System == "ext2" || Current_File_System == "ext3" || Current_File_System == "ext4") {
		if (!Can_Repair()) {
			LOGINFO("Cannot resize %s because %s cannot be repaired before resizing.\n", Display_Name.c_str(), Display_Name.c_str());
			gui_msg(Msg(msg::kError, "cannot_resize=Cannot resize {1}.")(Display_Name));
			return false;
		}
		if (!TWFunc::Path_Exists("/sbin/resize2fs")) {
			LOGINFO("resize2fs does not exist! Cannot resize!\n");
			gui_msg(Msg(msg::kError, "cannot_resize=Cannot resize {1}.")(Display_Name));
			return false;
		}
		// Repair will unmount so no need to do it twice
		gui_msg(Msg("repair_resize=Repairing {1} before resizing.")( Display_Name));
		if (!Repair())
			return false;
		gui_msg(Msg("resizing=Resizing {1} using {2}...")(Display_Name)("resize2fs"));
		Find_Actual_Block_Device();
		command = "/sbin/resize2fs " + Actual_Block_Device;
		if (Length != 0) {
			unsigned long long Actual_Size = IOCTL_Get_Block_Size();
			if (Actual_Size == 0)
				return false;

			unsigned long long Block_Count;
			if (Length < 0) {
				// Reduce overall size by this length
				Block_Count = (Actual_Size / 1024LLU) - ((unsigned long long)(Length * -1) / 1024LLU);
			} else {
				// This is the size, not a size reduction
				Block_Count = ((unsigned long long)(Length) / 1024LLU);
			}
			char temp[256];
			sprintf(temp, "%llu", Block_Count);
			command += " ";
			command += temp;
			command += "K";
		}
		LOGINFO("Resize command: %s\n", command.c_str());
		if (TWFunc::Exec_Cmd(command) == 0) {
			Update_Size(true);
			gui_msg("done=Done.");
			return true;
		} else {
			Update_Size(true);
			gui_msg(Msg(msg::kError, "unable_resize=Unable to resize {1}.")(Display_Name));
			return false;
		}
	}
	return false;
}

bool TWPartition::Backup(PartitionSettings *part_settings, pid_t *tar_fork_pid) {
	if (Backup_Method == BM_FILES)
		return Backup_Tar(part_settings, tar_fork_pid);
	else if (Backup_Method == BM_DD)
		return Backup_Image(part_settings);
	else if (Backup_Method == BM_FLASH_UTILS)
		return Backup_Dump_Image(part_settings);
	LOGERR("Unknown backup method for '%s'\n", Mount_Point.c_str());
	return false;
}

bool TWPartition::Check_Restore_File_MD5(const string& Filename) {
	twrpDigest md5sum;

	md5sum.setfn(Filename);
	switch (md5sum.verify_md5digest()) {
	case MD5_OK:
		gui_msg(Msg("md5_matched=MD5 matched for '{1}'.")(Filename));
		return true;
	case MD5_FILE_UNREADABLE:
	case MD5_NOT_FOUND:
		gui_msg(Msg(msg::kError, "no_md5_found=No md5 file found for '{1}'. Please unselect Enable MD5 verification to restore.")(Filename));
		break;
	case MD5_MATCH_FAIL:
		gui_msg(Msg(msg::kError, "md5_fail_match=MD5 failed to match on '{1}'.")(Filename));
		break;
	}
	return false;
}

bool TWPartition::Check_MD5(PartitionSettings *part_settings) {
	string Full_Filename;
	char split_filename[512];
	int index = 0;

	sync();

	Full_Filename = part_settings->Backup_Folder + "/" + Backup_FileName;
	if (!TWFunc::Path_Exists(Full_Filename)) {
		// This is a split archive, we presume
		memset(split_filename, 0, sizeof(split_filename));
		while (index < 1000) {
			sprintf(split_filename, "%s%03i", Full_Filename.c_str(), index);
			if (!TWFunc::Path_Exists(split_filename))
				break;
			LOGINFO("split_filename: %s\n", split_filename);
			if (!Check_Restore_File_MD5(split_filename))
				return false;
			index++;
		}
		return true;
	}
	return Check_Restore_File_MD5(Full_Filename); // Single file archive
}

bool TWPartition::Restore(PartitionSettings *part_settings) {
	TWFunc::GUI_Operation_Text(TW_RESTORE_TEXT, Display_Name, gui_parse_text("{@restoring_hdr}"));
	LOGINFO("Restore filename is: %s/%s\n", part_settings->Backup_Folder.c_str(), Backup_FileName.c_str());

	string Restore_File_System = Get_Restore_File_System(part_settings);

	if (Is_File_System(Restore_File_System))
		return Restore_Tar(part_settings);
	else if (Is_Image(Restore_File_System))
		return Restore_Image(part_settings);

	LOGERR("Unknown restore method for '%s'\n", Mount_Point.c_str());
	return false;
}

string TWPartition::Get_Restore_File_System(PartitionSettings *part_settings) {
	size_t first_period, second_period;
	string Restore_File_System;

	// Parse backup filename to extract the file system before wiping
	first_period = Backup_FileName.find(".");
	if (first_period == string::npos) {
		LOGERR("Unable to find file system (first period).\n");
		return string();
	}
	Restore_File_System = Backup_FileName.substr(first_period + 1, Backup_FileName.size() - first_period - 1);
	second_period = Restore_File_System.find(".");
	if (second_period == string::npos) {
		LOGERR("Unable to find file system (second period).\n");
		return string();
	}
	Restore_File_System.resize(second_period);
	return Restore_File_System;
}

string TWPartition::Backup_Method_By_Name() {
	if (Backup_Method == BM_NONE)
		return "none";
	else if (Backup_Method == BM_FILES)
		return "files";
	else if (Backup_Method == BM_DD)
		return "dd";
	else if (Backup_Method == BM_FLASH_UTILS)
		return "flash_utils";
	else
		return "undefined";
	return "ERROR!";
}

bool TWPartition::Decrypt(string Password) {
	LOGINFO("STUB TWPartition::Decrypt, password: '%s'\n", Password.c_str());
	// Is this needed?
	return 1;
}

bool TWPartition::Wipe_Encryption() {
	bool Save_Data_Media = Has_Data_Media;

	if (!UnMount(true))
		return false;

	Has_Data_Media = false;
	Decrypted_Block_Device = "";
#ifdef TW_INCLUDE_CRYPTO
	if (Is_Decrypted && !Decrypted_Block_Device.empty()) {
		if (!UnMount(true))
			return false;
		if (delete_crypto_blk_dev((char*)("userdata")) != 0) {
			LOGERR("Error deleting crypto block device, continuing anyway.\n");
		}
	}
#endif
	Is_Decrypted = false;
	Is_Encrypted = false;
	Find_Actual_Block_Device();
	if (Crypto_Key_Location == "footer") {
		int newlen, fd;
		if (Length != 0) {
			newlen = Length;
			if (newlen < 0)
				newlen = newlen * -1;
		} else {
			newlen = CRYPT_FOOTER_OFFSET;
		}
		if ((fd = open(Actual_Block_Device.c_str(), O_RDWR)) < 0) {
			gui_print_color("warning", "Unable to open '%s' to wipe crypto key\n", Actual_Block_Device.c_str());
		} else {
			unsigned int block_count;
			if ((ioctl(fd, BLKGETSIZE, &block_count)) == -1) {
				gui_print_color("warning", "Unable to get block size for wiping crypto footer.\n");
			} else {
				off64_t offset = ((off64_t)block_count * 512) - newlen;
				if (lseek64(fd, offset, SEEK_SET) == -1) {
					gui_print_color("warning", "Unable to lseek64 for wiping crypto footer.\n");
				} else {
					void* buffer = malloc(newlen);
					if (!buffer) {
						gui_print_color("warning", "Failed to malloc for wiping crypto footer.\n");
					} else {
						memset(buffer, 0, newlen);
						int ret = write(fd, buffer, newlen);
						if (ret != newlen) {
							gui_print_color("warning", "Failed to wipe crypto footer.\n");
						} else {
							LOGINFO("Successfully wiped crypto footer.\n");
						}
						free(buffer);
					}
				}
			}
			close(fd);
		}
	} else {
		if (TWFunc::IOCTL_Get_Block_Size(Crypto_Key_Location.c_str()) >= 16384LLU) {
			string Command = "dd of='" + Crypto_Key_Location + "' if=/dev/zero bs=16384 count=1";
			TWFunc::Exec_Cmd(Command);
		} else {
			LOGINFO("Crypto key location reports size < 16K so not wiping crypto footer.\n");
		}
	}
	if (Wipe(Fstab_File_System)) {
		Has_Data_Media = Save_Data_Media;
		if (Has_Data_Media && !Symlink_Mount_Point.empty()) {
			Recreate_Media_Folder();
			if (Mount(false))
				PartitionManager.Add_MTP_Storage(MTP_Storage_ID);
		}
		DataManager::SetValue(TW_IS_ENCRYPTED, 0);
#ifndef TW_OEM_BUILD
		gui_msg("format_data_msg=You may need to reboot recovery to be able to use /data again.");
#endif
		return true;
	} else {
		Has_Data_Media = Save_Data_Media;
		gui_err("format_data_err=Unable to format to remove encryption.");
		if (Has_Data_Media && Mount(false))
			PartitionManager.Add_MTP_Storage(MTP_Storage_ID);
		return false;
	}
	return false;
}

void TWPartition::Check_FS_Type() {
	const char* type;
	blkid_probe pr;

	if (Fstab_File_System == "yaffs2" || Fstab_File_System == "mtd" || Fstab_File_System == "bml" || Ignore_Blkid)
		return; // Running blkid on some mtd devices causes a massive crash or needs to be skipped

	Find_Actual_Block_Device();
	if (!Is_Present)
		return;

	pr = blkid_new_probe_from_filename(Actual_Block_Device.c_str());
	if (blkid_do_fullprobe(pr)) {
		blkid_free_probe(pr);
		LOGINFO("Can't probe device %s\n", Actual_Block_Device.c_str());
		return;
	}

#ifdef TARGET_RECOVERY_IS_MULTIROM
	blkid_loff_t size = blkid_get_dev_size(blkid_probe_get_fd(pr));
	if(size > 0)
		Size_Raw = size;
#endif //TARGET_RECOVERY_IS_MULTIROM

	if (blkid_probe_lookup_value(pr, "TYPE", &type, NULL) < 0) {
		blkid_free_probe(pr);
		LOGINFO("can't find filesystem on device %s\n", Actual_Block_Device.c_str());
		return;
	}

	Current_File_System = type;
	blkid_free_probe(pr);
}

#ifdef TARGET_RECOVERY_IS_MULTIROM
std::string TWPartition::Get_Mount_Options_With_Defaults()
{
	std::string res = Mount_Options;
	if(Current_File_System == "f2fs") {
		if(res.find("inline_xattr") == std::string::npos)
			res += ",inline_xattr";
	}
	return res;
}
#endif //TARGET_RECOVERY_IS_MULTIROM

bool TWPartition::Wipe_EXT23(string File_System) {
	if (!UnMount(true))
		return false;

	if (TWFunc::Path_Exists("/sbin/mke2fs")) {
		string command;

		gui_msg(Msg("formatting_using=Formatting {1} using {2}...")(Display_Name)("mke2fs"));
		Find_Actual_Block_Device();
		command = "mke2fs -t " + File_System + " -m 0 " + Actual_Block_Device;
		LOGINFO("mke2fs command: %s\n", command.c_str());
		if (TWFunc::Exec_Cmd(command) == 0) {
			Current_File_System = File_System;
			Recreate_AndSec_Folder();
			gui_msg("done=Done.");
			return true;
		} else {
			gui_msg(Msg(msg::kError, "unable_to_wipe=Unable to wipe {1}.")(Display_Name));
			return false;
		}
	} else
		return Wipe_RMRF();

	return false;
}

bool TWPartition::Wipe_EXT4() {
	Find_Actual_Block_Device();
	if (!Is_Present) {
		LOGINFO("Block device not present, cannot wipe %s.\n", Display_Name.c_str());
		gui_msg(Msg(msg::kError, "unable_to_wipe=Unable to wipe {1}.")(Display_Name));
		return false;
	}
	if (!UnMount(true))
		return false;

#if defined(HAVE_SELINUX) && defined(USE_EXT4)
	int ret;
	char *secontext = NULL;

	gui_msg(Msg("formatting_using=Formatting {1} using {2}...")(Display_Name)("make_ext4fs"));

	if (!selinux_handle || selabel_lookup(selinux_handle, &secontext, Mount_Point.c_str(), S_IFDIR) < 0) {
		LOGINFO("Cannot lookup security context for '%s'\n", Mount_Point.c_str());
		ret = make_ext4fs(Actual_Block_Device.c_str(), Length, Mount_Point.c_str(), NULL);
	} else {
		ret = make_ext4fs(Actual_Block_Device.c_str(), Length, Mount_Point.c_str(), selinux_handle);
	}
	if (ret != 0) {
		gui_msg(Msg(msg::kError, "unable_to_wipe=Unable to wipe {1}.")(Display_Name));
		return false;
	} else {
		string sedir = Mount_Point + "/lost+found";
		PartitionManager.Mount_By_Path(sedir.c_str(), true);
		rmdir(sedir.c_str());
		mkdir(sedir.c_str(), S_IRWXU | S_IRWXG | S_IWGRP | S_IXGRP);
		return true;
	}
#else
	if (TWFunc::Path_Exists("/sbin/make_ext4fs")) {
		string Command;

		gui_msg(Msg("formatting_using=Formatting {1} using {2}...")(Display_Name)("make_ext4fs"));
		Find_Actual_Block_Device();
		Command = "make_ext4fs";
		if (!Is_Decrypted && Length != 0) {
			// Only use length if we're not decrypted
			char len[32];
			sprintf(len, "%i", Length);
			Command += " -l ";
			Command += len;
		}
		if (TWFunc::Path_Exists("/file_contexts")) {
			Command += " -S /file_contexts";
		}
		Command += " -a " + Mount_Point + " " + Actual_Block_Device;
		LOGINFO("make_ext4fs command: %s\n", Command.c_str());
		if (TWFunc::Exec_Cmd(Command) == 0) {
			Current_File_System = "ext4";
			Recreate_AndSec_Folder();
			gui_msg("done=Done.");
			return true;
		} else {
			gui_msg(Msg(msg::kError, "unable_to_wipe=Unable to wipe {1}.")(Display_Name));
			return false;
		}
	} else
		return Wipe_EXT23("ext4");
#endif
	return false;
}

bool TWPartition::Wipe_FAT() {
	string command;

	if (TWFunc::Path_Exists("/sbin/mkfs.fat")) {
		if (!UnMount(true))
			return false;

		gui_msg(Msg("formatting_using=Formatting {1} using {2}...")(Display_Name)("mkfs.fat"));
		Find_Actual_Block_Device();
		command = "mkfs.fat " + Actual_Block_Device;
		if (TWFunc::Exec_Cmd(command) == 0) {
			Current_File_System = "vfat";
			Recreate_AndSec_Folder();
			gui_msg("done=Done.");
			return true;
		} else {
			gui_msg(Msg(msg::kError, "unable_to_wipe=Unable to wipe {1}.")(Display_Name));
			return false;
		}
		return true;
	}
	else
		return Wipe_RMRF();

	return false;
}

bool TWPartition::Wipe_EXFAT() {
	string command;

	if (TWFunc::Path_Exists("/sbin/mkexfatfs")) {
		if (!UnMount(true))
			return false;

		gui_msg(Msg("formatting_using=Formatting {1} using {2}...")(Display_Name)("mkexfatfs"));
		Find_Actual_Block_Device();
		command = "mkexfatfs " + Actual_Block_Device;
		if (TWFunc::Exec_Cmd(command) == 0) {
			Recreate_AndSec_Folder();
			gui_msg("done=Done.");
			return true;
		} else {
			gui_msg(Msg(msg::kError, "unable_to_wipe=Unable to wipe {1}.")(Display_Name));
			return false;
		}
		return true;
	}
	return false;
}

bool TWPartition::Wipe_MTD() {
	if (!UnMount(true))
		return false;

	gui_msg(Msg("formatting_using=Formatting {1} using {2}...")(Display_Name)("MTD"));

	mtd_scan_partitions();
	const MtdPartition* mtd = mtd_find_partition_by_name(MTD_Name.c_str());
	if (mtd == NULL) {
		LOGERR("No mtd partition named '%s'", MTD_Name.c_str());
		return false;
	}

	MtdWriteContext* ctx = mtd_write_partition(mtd);
	if (ctx == NULL) {
		LOGERR("Can't write '%s', failed to format.", MTD_Name.c_str());
		return false;
	}
	if (mtd_erase_blocks(ctx, -1) == -1) {
		mtd_write_close(ctx);
		LOGERR("Failed to format '%s'", MTD_Name.c_str());
		return false;
	}
	if (mtd_write_close(ctx) != 0) {
		LOGERR("Failed to close '%s'", MTD_Name.c_str());
		return false;
	}
	Current_File_System = "yaffs2";
	Recreate_AndSec_Folder();
	gui_msg("done=Done.");
	return true;
}

bool TWPartition::Wipe_RMRF() {
	if (!Mount(true))
		return false;
	// This is the only wipe that leaves the partition mounted, so we
	// must manually remove the partition from MTP if it is a storage
	// partition.
	if (Is_Storage)
		PartitionManager.Remove_MTP_Storage(MTP_Storage_ID);

	gui_msg(Msg("remove_all=Removing all files under '{1}'")(Mount_Point));
	TWFunc::removeDir(Mount_Point, true);
	Recreate_AndSec_Folder();
	return true;
}

bool TWPartition::Wipe_F2FS() {
	string command;

	if (TWFunc::Path_Exists("/sbin/mkfs.f2fs")) {
		if (!UnMount(true))
			return false;

		gui_msg(Msg("formatting_using=Formatting {1} using {2}...")(Display_Name)("mkfs.f2fs"));
		Find_Actual_Block_Device();
		command = "mkfs.f2fs -t 0";
		if (!Is_Decrypted && Length != 0) {
			// Only use length if we're not decrypted
			char len[32];
			int mod_length = Length;
			if (Length < 0)
				mod_length *= -1;
			sprintf(len, "%i", mod_length);
			command += " -r ";
			command += len;
		}
		command += " " + Actual_Block_Device;
		if (TWFunc::Exec_Cmd(command) == 0) {
			Recreate_AndSec_Folder();
			gui_msg("done=Done.");
			return true;
		} else {
			gui_msg(Msg(msg::kError, "unable_to_wipe=Unable to wipe {1}.")(Display_Name));
			return false;
		}
#ifdef TARGET_RECOVERY_IS_MULTIROM
#ifdef HAVE_SELINUX
		char *secontext = NULL;
		if (!selinux_handle || selabel_lookup(selinux_handle, &secontext, Mount_Point.c_str(), S_IFDIR) < 0) {
			LOGINFO("Cannot lookup security context for '%s'\n", Mount_Point.c_str());
		} else if(Mount(false)) {
			LOGINFO("Running restorecon on %s\n", Mount_Point.c_str());
			TWFunc::restorecon(Mount_Point, selinux_handle);
			UnMount(false);
		}
#endif
#endif //TARGET_RECOVERY_IS_MULTIROM
		return true;
	} else {
		LOGINFO("mkfs.f2fs binary not found, using rm -rf to wipe.\n");
		return Wipe_RMRF();
	}
	return false;
}

bool TWPartition::Wipe_NTFS() {
	string command;
	string Ntfsmake_Binary;

	if (TWFunc::Path_Exists("/sbin/mkntfs"))
		Ntfsmake_Binary = "mkntfs";
	else if (TWFunc::Path_Exists("/sbin/mkfs.ntfs"))
		Ntfsmake_Binary = "mkfs.ntfs";
	else
		return false;

	if (!UnMount(true))
		return false;

	gui_msg(Msg("formatting_using=Formatting {1} using {2}...")(Display_Name)(Ntfsmake_Binary));
	Find_Actual_Block_Device();
	command = "/sbin/" + Ntfsmake_Binary + " " + Actual_Block_Device;
	if (TWFunc::Exec_Cmd(command) == 0) {
		Recreate_AndSec_Folder();
		gui_msg("done=Done.");
		return true;
	} else {
		gui_msg(Msg(msg::kError, "unable_to_wipe=Unable to wipe {1}.")(Display_Name));
		return false;
	}
	return false;
}

bool TWPartition::Wipe_Data_Without_Wiping_Media() {
#ifdef TW_OEM_BUILD
	// In an OEM Build we want to do a full format
	return Wipe_Encryption();
#else
	bool ret = false;

	if (!Mount(true))
		return false;

	gui_msg("wiping_data=Wiping data without wiping /data/media ...");
	ret = Wipe_Data_Without_Wiping_Media_Func(Mount_Point + "/");
	if (ret)
		gui_msg("done=Done.");
	return ret;
#endif // ifdef TW_OEM_BUILD
}

bool TWPartition::Wipe_Data_Without_Wiping_Media_Func(const string& parent __unused) {
	string dir;

	DIR* d;
	d = opendir(parent.c_str());
	if (d != NULL) {
		struct dirent* de;
		while ((de = readdir(d)) != NULL) {
			if (strcmp(de->d_name, ".") == 0 || strcmp(de->d_name, "..") == 0)	 continue;

			dir = parent;
			dir.append(de->d_name);
			if (wipe_exclusions.check_skip_dirs(dir)) {
				LOGINFO("skipped '%s'\n", dir.c_str());
				continue;
			}
			if (de->d_type == DT_DIR) {
				dir.append("/");
				if (!Wipe_Data_Without_Wiping_Media_Func(dir)) {
					closedir(d);
					return false;
				}
				rmdir(dir.c_str());
			} else if (de->d_type == DT_REG || de->d_type == DT_LNK || de->d_type == DT_FIFO || de->d_type == DT_SOCK) {
				if (!unlink(dir.c_str()))
					LOGINFO("Unable to unlink '%s': %s\n", dir.c_str(), strerror(errno));
			}
		}
		closedir(d);

		return true;
	}
	gui_msg(Msg(msg::kError, "error_opening_strerr=Error opening: '{1}' ({2})")(Mount_Point)(strerror(errno)));
	return false;
}

bool TWPartition::Backup_Tar(PartitionSettings *part_settings, pid_t *tar_fork_pid) {
	string Full_FileName;
	twrpTar tar;

	if (!Mount(true))
		return false;

	TWFunc::GUI_Operation_Text(TW_BACKUP_TEXT, Backup_Display_Name, "Backing Up");
	gui_msg(Msg("backing_up=Backing up {1}...")(Backup_Display_Name));

	DataManager::GetValue(TW_USE_COMPRESSION_VAR, tar.use_compression);

#ifndef TW_EXCLUDE_ENCRYPTED_BACKUPS
	if (Can_Encrypt_Backup) {
		DataManager::GetValue("tw_encrypt_backup", tar.use_encryption);
		if (tar.use_encryption) {
			if (Use_Userdata_Encryption)
				tar.userdata_encryption = tar.use_encryption;
			string Password;
			DataManager::GetValue("tw_backup_password", Password);
			tar.setpassword(Password);
		} else {
			tar.use_encryption = 0;
		}
	}
#endif

	Backup_FileName = Backup_Name + "." + Current_File_System + ".win";
	Full_FileName = part_settings->Backup_Folder + "/" + Backup_FileName;
	tar.has_data_media = Has_Data_Media;
	tar.part_settings = part_settings;
	tar.backup_exclusions = &backup_exclusions;
	tar.setdir(Backup_Path);
	tar.setfn(Full_FileName);
	tar.setsize(Backup_Size);
	tar.partition_name = Backup_Name;
	tar.backup_folder = part_settings->Backup_Folder;
	if (tar.createTarFork(tar_fork_pid) != 0)
		return false;
	return true;
}

bool TWPartition::Backup_Image(PartitionSettings *part_settings) {
	string Full_FileName, adb_file_name;
	int adb_control_bu_fd, compressed;

	TWFunc::GUI_Operation_Text(TW_BACKUP_TEXT, Display_Name, gui_parse_text("{@backing}"));
	gui_msg(Msg("backing_up=Backing up {1}...")(Backup_Display_Name));

	Backup_FileName = Backup_Name + "." + Current_File_System + ".win";

	if (part_settings->adbbackup) {
		Full_FileName = TW_ADB_BACKUP;
		adb_file_name  = part_settings->Backup_Folder + "/" + Backup_FileName;
	}
	else
		Full_FileName = part_settings->Backup_Folder + "/" + Backup_FileName;

	part_settings->total_restore_size = Backup_Size;

	if (part_settings->adbbackup) {
		if (!twadbbu::Write_TWIMG(adb_file_name, Backup_Size))
			return false;
	}

	if (!Raw_Read_Write(part_settings))
		return false;

	if (part_settings->adbbackup) {
		if (!twadbbu::Write_TWEOF())
			return false;
	}
	return true;
}

bool TWPartition::Raw_Read_Write(PartitionSettings *part_settings) {
	unsigned long long RW_Block_Size, Remain = Backup_Size;
	int src_fd = -1, dest_fd = -1;
	ssize_t bs;
	bool ret = false;
	void* buffer = NULL;
	unsigned long long backedup_size = 0;
	string srcfn, destfn;

	if (part_settings->PM_Method == PM_BACKUP) {
		srcfn = Actual_Block_Device;
		if (part_settings->adbbackup)
			destfn = TW_ADB_BACKUP;
		else
			destfn = part_settings->Backup_Folder + "/" + Backup_FileName;
	}
	else {
		destfn = Actual_Block_Device;
		if (part_settings->adbbackup) {
			srcfn = TW_ADB_RESTORE;
		} else {
			srcfn = part_settings->Backup_Folder + "/" + Backup_FileName;
			Remain = TWFunc::Get_File_Size(srcfn);
		}
	}

	src_fd = open(srcfn.c_str(), O_RDONLY | O_LARGEFILE);
	if (src_fd < 0) {
		gui_msg(Msg(msg::kError, "error_opening_strerr=Error opening: '{1}' ({2})")(srcfn.c_str())(strerror(errno)));
		return false;
	}

	dest_fd = open(destfn.c_str(), O_WRONLY | O_CREAT | O_TRUNC | O_LARGEFILE, S_IRUSR | S_IWUSR);
	if (dest_fd < 0) {
		gui_msg(Msg(msg::kError, "error_opening_strerr=Error opening: '{1}' ({2})")(destfn.c_str())(strerror(errno)));
		goto exit;
	}
	
	LOGINFO("Reading '%s', writing '%s'\n", srcfn.c_str(), destfn.c_str());

	if (part_settings->adbbackup) {
		RW_Block_Size = MAX_ADB_READ;
		bs = MAX_ADB_READ;
	}
	else {
		RW_Block_Size = 1048576LLU; // 1MB
		bs = (ssize_t)(RW_Block_Size);
	}

	buffer = malloc((size_t)bs);
	if (!buffer) {
		LOGINFO("Raw_Read_Write failed to malloc\n");
		goto exit;
	}

	if (part_settings->progress)
		part_settings->progress->SetPartitionSize(part_settings->total_restore_size);

	while (Remain > 0) {
		if (Remain < RW_Block_Size)
			bs = (ssize_t)(Remain);
		if (read(src_fd,  buffer, bs) != bs) {
			LOGINFO("Error reading source fd (%s)\n", strerror(errno));
			goto exit;
		}
		if (write(dest_fd, buffer, bs) != bs) {
			LOGINFO("Error writing destination fd (%s)\n", strerror(errno));
			goto exit;
		}
		backedup_size += (unsigned long long)(bs);
		Remain = Remain - (unsigned long long)(bs);
		if (part_settings->progress)
			part_settings->progress->UpdateSize(backedup_size);
		if (PartitionManager.Check_Backup_Cancel() != 0)
			goto exit;
	}
	if (part_settings->progress)
		part_settings->progress->UpdateDisplayDetails(true);
	fsync(dest_fd);
	ret = true;
exit:
	if (src_fd >= 0)
		close(src_fd);
	if (dest_fd >= 0)
		close(dest_fd);
	if (buffer)
		free(buffer);
	return ret;
}

bool TWPartition::Backup_Dump_Image(PartitionSettings *part_settings) {
	string Full_FileName, Command;
	int use_compression, adb_control_bu_fd;
	unsigned long long compressed;

	TWFunc::GUI_Operation_Text(TW_BACKUP_TEXT, Display_Name, gui_parse_text("{@backing}"));
	gui_msg(Msg("backing_up=Backing up {1}...")(Backup_Display_Name));

	if (part_settings->progress)
		part_settings->progress->SetPartitionSize(Backup_Size);

	Backup_FileName = Backup_Name + "." + Current_File_System + ".win";
	Full_FileName = part_settings->Backup_Folder + "/" + Backup_FileName;

	Command = "dump_image " + MTD_Name + " '" + Full_FileName + "'";

	LOGINFO("Backup command: '%s'\n", Command.c_str());
	TWFunc::Exec_Cmd(Command);
	tw_set_default_metadata(Full_FileName.c_str());
	if (TWFunc::Get_File_Size(Full_FileName) == 0) {
		// Actual size may not match backup size due to bad blocks on MTD devices so just check for 0 bytes
		gui_msg(Msg(msg::kError, "backup_size=Backup file size for '{1}' is 0 bytes.")(Full_FileName));
		return false;
	}
	if (part_settings->progress)
		part_settings->progress->UpdateSize(Backup_Size);

	return true;
}

unsigned long long TWPartition::Get_Restore_Size(PartitionSettings *part_settings) {
	if (!part_settings->adbbackup) {
		InfoManager restore_info(part_settings->Backup_Folder + "/" + Backup_Name + ".info");
		if (restore_info.LoadValues() == 0) {
			if (restore_info.GetValue("backup_size", Restore_Size) == 0) {
				LOGINFO("Read info file, restore size is %llu\n", Restore_Size);
				return Restore_Size;
			}
		}
	}

	string Full_FileName, Restore_File_System = Get_Restore_File_System(part_settings);

	Full_FileName = part_settings->Backup_Folder + "/" + Backup_FileName;
	if (Is_Image(Restore_File_System)) {
		Restore_Size = TWFunc::Get_File_Size(Full_FileName);
		return Restore_Size;
	}

	twrpTar tar;
	tar.setdir(Backup_Path);
	tar.setfn(Full_FileName);
	tar.backup_name = Full_FileName;
#ifndef TW_EXCLUDE_ENCRYPTED_BACKUPS
	string Password;
	DataManager::GetValue("tw_restore_password", Password);
	if (!Password.empty())
		tar.setpassword(Password);
#endif
	tar.partition_name = Backup_Name;
	tar.backup_folder = part_settings->Backup_Folder;
	tar.part_settings = part_settings;
	Restore_Size = tar.get_size();
	return Restore_Size;
}

bool TWPartition::Restore_Tar(PartitionSettings *part_settings) {
	string Full_FileName;
	bool ret = false;
	string Restore_File_System = Get_Restore_File_System(part_settings);

	if (Has_Android_Secure) {
		if (!Wipe_AndSec())
			return false;
	} else {
		gui_msg(Msg("wiping=Wiping {1}")(Backup_Display_Name));
		if (Has_Data_Media && Mount_Point == "/data" && Restore_File_System != Current_File_System) {
			gui_msg(Msg(msg::kWarning, "datamedia_fs_restore=WARNING: This /data backup was made with {1} file system! The backup may not boot unless you change back to {1}.")(Restore_File_System));
			if (!Wipe_Data_Without_Wiping_Media())
				return false;
		} else {
			if (!Wipe(Restore_File_System))
				return false;
		}
	}
	TWFunc::GUI_Operation_Text(TW_RESTORE_TEXT, Backup_Display_Name, gui_parse_text("{@restoring_hdr}"));
	gui_msg(Msg("restoring=Restoring {1}...")(Backup_Display_Name));

	// Remount as read/write as needed so we can restore the backup
	if (!ReMount_RW(true))
		return false;

	Full_FileName = part_settings->Backup_Folder + "/" + Backup_FileName;
	twrpTar tar;
	tar.part_settings = part_settings;
	tar.setdir(Backup_Path);
	tar.setfn(Full_FileName);
	tar.backup_name = Backup_Name;
#ifndef TW_EXCLUDE_ENCRYPTED_BACKUPS
	string Password;
	DataManager::GetValue("tw_restore_password", Password);
	if (!Password.empty())
		tar.setpassword(Password);
#endif
	part_settings->progress->SetPartitionSize(Get_Restore_Size(part_settings));
	if (tar.extractTarFork() != 0)
		ret = false;
	else
		ret = true;
#ifdef HAVE_CAPABILITIES
	// Restore capabilities to the run-as binary
	if (Mount_Point == "/system" && Mount(true) && TWFunc::Path_Exists("/system/bin/run-as")) {
		struct vfs_cap_data cap_data;
		uint64_t capabilities = (1 << CAP_SETUID) | (1 << CAP_SETGID);

		memset(&cap_data, 0, sizeof(cap_data));
		cap_data.magic_etc = VFS_CAP_REVISION | VFS_CAP_FLAGS_EFFECTIVE;
		cap_data.data[0].permitted = (uint32_t) (capabilities & 0xffffffff);
		cap_data.data[0].inheritable = 0;
		cap_data.data[1].permitted = (uint32_t) (capabilities >> 32);
		cap_data.data[1].inheritable = 0;
		if (setxattr("/system/bin/run-as", XATTR_NAME_CAPS, &cap_data, sizeof(cap_data), 0) < 0) {
			LOGINFO("Failed to reset capabilities of /system/bin/run-as binary.\n");
		} else {
			LOGINFO("Reset capabilities of /system/bin/run-as binary successful.\n");
		}
	}
#endif
	if (Mount_Read_Only || Mount_Flags & MS_RDONLY)
		// Remount as read only when restoration is complete
		ReMount(true);

	return ret;
}

bool TWPartition::Restore_Image(PartitionSettings *part_settings) {
	string Full_FileName;
	string Restore_File_System = Get_Restore_File_System(part_settings);

	TWFunc::GUI_Operation_Text(TW_RESTORE_TEXT, Backup_Display_Name, gui_parse_text("{@restoring_hdr}"));
	gui_msg(Msg("restoring=Restoring {1}...")(Backup_Display_Name));

	if (part_settings->adbbackup)
		Full_FileName = TW_ADB_RESTORE;
	else
		Full_FileName = part_settings->Backup_Folder + "/" + Backup_FileName;

	if (Restore_File_System == "emmc") {
		if (!part_settings->adbbackup)
			part_settings->total_restore_size = (uint64_t)(TWFunc::Get_File_Size(Full_FileName));
		if (!Raw_Read_Write(part_settings))
			return false;
	} else if (Restore_File_System == "mtd" || Restore_File_System == "bml") {
		if (!Flash_Image_FI(Full_FileName, part_settings->progress))
			return false;
	}

	if (part_settings->adbbackup) {
		if (!twadbbu::Write_TWEOF())
			return false;
	}
	return true;
}

bool TWPartition::Update_Size(bool Display_Error) {
	bool ret = false, Was_Already_Mounted = false;

	Find_Actual_Block_Device();

	if (!Can_Be_Mounted && !Is_Encrypted) {
		if (TWFunc::Path_Exists(Actual_Block_Device) && Find_Partition_Size()) {
			Used = Size;
			Backup_Size = Size;
			return true;
		}
		return false;
	}

	Was_Already_Mounted = Is_Mounted();
	if (Removable || Is_Encrypted) {
		if (!Mount(false))
			return true;
	} else if (!Mount(Display_Error))
		return false;

	ret = Get_Size_Via_statfs(Display_Error);
	if (!ret || Size == 0) {
		if (!Get_Size_Via_df(Display_Error)) {
			if (!Was_Already_Mounted)
				UnMount(false);
			return false;
		}
	}

#ifdef TARGET_RECOVERY_IS_MULTIROM
	if(!Bind_Of.empty()) {
		Used = backup_exclusions.Get_Folder_Size(Actual_Block_Device);
		Backup_Size = Used;
	}
#endif //TARGET_RECOVERY_IS_MULTIROM

	if (Has_Data_Media) {
		if (Mount(Display_Error)) {
			unsigned long long data_media_used, actual_data;
			Used = backup_exclusions.Get_Folder_Size(Mount_Point);
			Backup_Size = Used;
			int bak = (int)(Used / 1048576LLU);
			int fre = (int)(Free / 1048576LLU);
			LOGINFO("Data backup size is %iMB, free: %iMB.\n", bak, fre);
		} else {
			if (!Was_Already_Mounted)
				UnMount(false);
			return false;
		}
	} else if (Has_Android_Secure) {
		if (Mount(Display_Error))
			Backup_Size = backup_exclusions.Get_Folder_Size(Backup_Path);
		else {
			if (!Was_Already_Mounted)
				UnMount(false);
			return false;
		}
	}
	if (!Was_Already_Mounted)
		UnMount(false);
	return true;
}

void TWPartition::Find_Actual_Block_Device(void) {
	if (Is_Decrypted && !Decrypted_Block_Device.empty()) {
		Actual_Block_Device = Decrypted_Block_Device;
		if (TWFunc::Path_Exists(Decrypted_Block_Device)) {
			Is_Present = true;
			return;
		}
	} else if (SlotSelect && TWFunc::Path_Exists(Primary_Block_Device + PartitionManager.Get_Active_Slot_Suffix())) {
		Actual_Block_Device = Primary_Block_Device + PartitionManager.Get_Active_Slot_Suffix();
		unlink(Primary_Block_Device.c_str());
		symlink(Actual_Block_Device.c_str(), Primary_Block_Device.c_str()); // we create a non-slot symlink pointing to the currently selected slot which may assist zips with installing
		Is_Present = true;
		return;
	} else if (TWFunc::Path_Exists(Primary_Block_Device)) {
		Is_Present = true;
		Actual_Block_Device = Primary_Block_Device;
		return;
	}
	if (!Alternate_Block_Device.empty() && TWFunc::Path_Exists(Alternate_Block_Device)) {
		Actual_Block_Device = Alternate_Block_Device;
		Is_Present = true;
	} else {
		Is_Present = false;
	}
}

void TWPartition::Recreate_Media_Folder(void) {
	string Command;
	string Media_Path = Mount_Point + "/media";

	if (Is_FBE) {
		LOGINFO("Not recreating media folder on FBE\n");
		return;
	}
	if (!Mount(true)) {
		gui_msg(Msg(msg::kError, "recreate_folder_err=Unable to recreate {1} folder.")(Media_Path));
	} else if (!TWFunc::Path_Exists(Media_Path)) {
		PartitionManager.Mount_By_Path(Symlink_Mount_Point, true);
		LOGINFO("Recreating %s folder.\n", Media_Path.c_str());
		mkdir(Media_Path.c_str(), 0770);
		string Internal_path = DataManager::GetStrValue("tw_internal_path");
		if (!Internal_path.empty()) {
			LOGINFO("Recreating %s folder.\n", Internal_path.c_str());
			mkdir(Internal_path.c_str(), 0770);
		}
#ifdef TW_INTERNAL_STORAGE_PATH
		mkdir(EXPAND(TW_INTERNAL_STORAGE_PATH), 0770);
#endif
#ifdef HAVE_SELINUX
		// Afterwards, we will try to set the
		// default metadata that we were hopefully able to get during
		// early boot.
		tw_set_default_metadata(Media_Path.c_str());
		if (!Internal_path.empty())
			tw_set_default_metadata(Internal_path.c_str());
#endif
		// Toggle mount to ensure that "internal sdcard" gets mounted
		PartitionManager.UnMount_By_Path(Symlink_Mount_Point, true);
		PartitionManager.Mount_By_Path(Symlink_Mount_Point, true);
	}
}

void TWPartition::Recreate_AndSec_Folder(void) {
	if (!Has_Android_Secure)
		return;
	LOGINFO("Creating %s: %s\n", Backup_Display_Name.c_str(), Symlink_Path.c_str());
	if (!Mount(true)) {
		gui_msg(Msg(msg::kError, "recreate_folder_err=Unable to recreate {1} folder.")(Backup_Name));
	} else if (!TWFunc::Path_Exists(Symlink_Path)) {
		LOGINFO("Recreating %s folder.\n", Backup_Name.c_str());
		PartitionManager.Mount_By_Path(Symlink_Mount_Point, true);
		mkdir(Symlink_Path.c_str(), S_IRWXU | S_IRGRP | S_IXGRP | S_IROTH | S_IXOTH);
		PartitionManager.UnMount_By_Path(Symlink_Mount_Point, true);
	}
}

uint64_t TWPartition::Get_Max_FileSize() {
	uint64_t maxFileSize = 0;
	const uint64_t constGB = (uint64_t) 1024 * 1024 * 1024;
	const uint64_t constTB = (uint64_t) constGB * 1024;
	const uint64_t constPB = (uint64_t) constTB * 1024;
	const uint64_t constEB = (uint64_t) constPB * 1024;
	if (Current_File_System == "ext4")
		maxFileSize = 16 * constTB; //16 TB
	else if (Current_File_System == "vfat")
		maxFileSize = 4 * constGB; //4 GB
	else if (Current_File_System == "ntfs")
		maxFileSize = 256 * constTB; //256 TB
	else if (Current_File_System == "exfat")
		maxFileSize = 16 * constPB; //16 PB
	else if (Current_File_System == "ext3")
		maxFileSize = 2 * constTB; //2 TB
	else if (Current_File_System == "f2fs")
		maxFileSize = 3.94 * constTB; //3.94 TB
	else
		maxFileSize = 100000000L;
	return maxFileSize - 1;
}

bool TWPartition::Flash_Image(PartitionSettings *part_settings) {
	string Restore_File_System, full_filename;

	full_filename = part_settings->Backup_Folder + "/" + Backup_FileName;

	LOGINFO("Image filename is: %s\n", Backup_FileName.c_str());

	if (Backup_Method == BM_FILES) {
		LOGERR("Cannot flash images to file systems\n");
		return false;
	} else if (!Can_Flash_Img) {
		LOGERR("Cannot flash images to partitions %s\n", Display_Name.c_str());
		return false;
	} else {
		if (!Find_Partition_Size()) {
			LOGERR("Unable to find partition size for '%s'\n", Mount_Point.c_str());
			return false;
		}
		unsigned long long image_size = TWFunc::Get_File_Size(full_filename);
		if (image_size > Size) {
			LOGINFO("Size (%llu bytes) of image '%s' is larger than target device '%s' (%llu bytes)\n",
				image_size, Backup_FileName.c_str(), Actual_Block_Device.c_str(), Size);
			gui_err("img_size_err=Size of image is larger than target device");
			return false;
		}
		if (Backup_Method == BM_DD) {
			if (!part_settings->adbbackup) {
				if (Is_Sparse_Image(full_filename)) {
					return Flash_Sparse_Image(full_filename);
				}
			}
			unsigned long long file_size = (unsigned long long)(TWFunc::Get_File_Size(full_filename));
			return Raw_Read_Write(part_settings);
		} else if (Backup_Method == BM_FLASH_UTILS) {
			return Flash_Image_FI(full_filename, NULL);
		}
	}

	LOGERR("Unknown flash method for '%s'\n", Mount_Point.c_str());
	return false;
}

bool TWPartition::Is_Sparse_Image(const string& Filename) {
	uint32_t magic = 0;
	int fd = open(Filename.c_str(), O_RDONLY);
	if (fd < 0) {
		gui_msg(Msg(msg::kError, "error_opening_strerr=Error opening: '{1}' ({2})")(Filename)(strerror(errno)));
		return false;
	}

	if (read(fd, &magic, sizeof(magic)) != sizeof(magic)) {
		gui_msg(Msg(msg::kError, "error_opening_strerr=Error opening: '{1}' ({2})")(Filename)(strerror(errno)));
		close(fd);
		return false;
	}
	close(fd);
	if (magic == SPARSE_HEADER_MAGIC)
		return true;
	return false;
}

bool TWPartition::Flash_Sparse_Image(const string& Filename) {
	string Command;

	gui_msg(Msg("flashing=Flashing {1}...")(Display_Name));

	Command = "simg2img '" + Filename + "' '" + Actual_Block_Device + "'";
	LOGINFO("Flash command: '%s'\n", Command.c_str());
	TWFunc::Exec_Cmd(Command);
	return true;
}

bool TWPartition::Flash_Image_FI(const string& Filename, ProgressTracking *progress) {
	string Command;
	unsigned long long file_size;

	gui_msg(Msg("flashing=Flashing {1}...")(Display_Name));
	if (progress) {
		file_size = (unsigned long long)(TWFunc::Get_File_Size(Filename));
		progress->SetPartitionSize(file_size);
	}
	// Sometimes flash image doesn't like to flash due to the first 2KB matching, so we erase first to ensure that it flashes
	Command = "erase_image " + MTD_Name;
	LOGINFO("Erase command: '%s'\n", Command.c_str());
	TWFunc::Exec_Cmd(Command);
	Command = "flash_image " + MTD_Name + " '" + Filename + "'";
	LOGINFO("Flash command: '%s'\n", Command.c_str());
	TWFunc::Exec_Cmd(Command);
	if (progress)
		progress->UpdateSize(file_size);
	return true;
}

void TWPartition::Change_Mount_Read_Only(bool new_value) {
	Mount_Read_Only = new_value;
}

bool TWPartition::Is_Read_Only() {
	return Mount_Read_Only;
}

int TWPartition::Check_Lifetime_Writes() {
	bool original_read_only = Mount_Read_Only;
	int ret = 1;

	Mount_Read_Only = true;
	if (Mount(false)) {
		Find_Actual_Block_Device();
		string block = basename(Actual_Block_Device.c_str());
		string file = "/sys/fs/" + Current_File_System + "/" + block + "/lifetime_write_kbytes";
		string result;
		if (TWFunc::Path_Exists(file)) {
			if (TWFunc::read_file(file, result) != 0) {
				LOGINFO("Check_Lifetime_Writes of '%s' failed to read_file\n", file.c_str());
			} else {
				LOGINFO("Check_Lifetime_Writes result: '%s'\n", result.c_str());
				if (result == "0") {
					ret = 0;
				}
			}
		} else {
			LOGINFO("Check_Lifetime_Writes file does not exist '%s'\n", file.c_str());
		}
		UnMount(true);
	} else {
		LOGINFO("Check_Lifetime_Writes failed to mount '%s'\n", Mount_Point.c_str());
	}
	Mount_Read_Only = original_read_only;
	return ret;
}

int TWPartition::Decrypt_Adopted() {
#ifdef TW_INCLUDE_CRYPTO
	int ret = 1;
	Is_Adopted_Storage = false;
	string Adopted_Key_File = "";

	if (!Removable)
		return ret;

	int fd = open(Alternate_Block_Device.c_str(), O_RDONLY);
	if (fd < 0) {
		LOGINFO("failed to open '%s'\n", Alternate_Block_Device.c_str());
		return ret;
	}
	char type_guid[80];
	char part_guid[80];

	if (gpt_disk_get_partition_info(fd, 2, type_guid, part_guid) == 0) {
		LOGINFO("type: '%s'\n", type_guid);
		LOGINFO("part: '%s'\n", part_guid);
		Adopted_GUID = part_guid;
		LOGINFO("Adopted_GUID '%s'\n", Adopted_GUID.c_str());
		if (strcmp(type_guid, TWGptAndroidExpand) == 0) {
			LOGINFO("android_expand found\n");
			Adopted_Key_File = "/data/misc/vold/expand_";
			Adopted_Key_File += part_guid;
			Adopted_Key_File += ".key";
			if (TWFunc::Path_Exists(Adopted_Key_File)) {
				Is_Adopted_Storage = true;
				/* Until we find a use case for this, I think it is safe
				 * to disable USB Mass Storage whenever adopted storage
				 * is present.
				 */
				LOGINFO("Detected adopted storage, disabling USB mass storage mode\n");
				DataManager::SetValue("tw_has_usb_storage", 0);
			}
		}
	}

	if (Is_Adopted_Storage) {
		string Adopted_Block_Device = Alternate_Block_Device + "p2";
		if (!TWFunc::Path_Exists(Adopted_Block_Device)) {
			Adopted_Block_Device = Alternate_Block_Device + "2";
			if (!TWFunc::Path_Exists(Adopted_Block_Device)) {
				LOGINFO("Adopted block device does not exist\n");
				goto exit;
			}
		}
		LOGINFO("key file is '%s', block device '%s'\n", Adopted_Key_File.c_str(), Adopted_Block_Device.c_str());
		char crypto_blkdev[MAXPATHLEN];
		std::string thekey;
		int fdkey = open(Adopted_Key_File.c_str(), O_RDONLY);
		if (fdkey < 0) {
			LOGINFO("failed to open key file\n");
			goto exit;
		}
		char buf[512];
		ssize_t n;
		while ((n = read(fdkey, &buf[0], sizeof(buf))) > 0) {
			thekey.append(buf, n);
		}
		close(fdkey);
		unsigned char* key = (unsigned char*) thekey.data();
		cryptfs_revert_ext_volume(part_guid);

		ret = cryptfs_setup_ext_volume(part_guid, Adopted_Block_Device.c_str(), key, thekey.size(), crypto_blkdev);
		if (ret == 0) {
			LOGINFO("adopted storage new block device: '%s'\n", crypto_blkdev);
			Decrypted_Block_Device = crypto_blkdev;
			Is_Decrypted = true;
			Is_Encrypted = true;
			Find_Actual_Block_Device();
			if (!Mount_Storage_Retry(false)) {
				LOGERR("Failed to mount decrypted adopted storage device\n");
				Is_Decrypted = false;
				Is_Encrypted = false;
				cryptfs_revert_ext_volume(part_guid);
				ret = 1;
			} else {
				UnMount(false);
				Has_Android_Secure = false;
				Symlink_Path = "";
				Symlink_Mount_Point = "";
				Backup_Name = Mount_Point.substr(1);
				Backup_Path = Mount_Point;
				TWPartition* sdext = PartitionManager.Find_Partition_By_Path("/sd-ext");
				if (sdext && sdext->Actual_Block_Device == Adopted_Block_Device) {
					LOGINFO("Removing /sd-ext from partition list due to adopted storage\n");
					PartitionManager.Remove_Partition_By_Path("/sd-ext");
				}
				Setup_Data_Media();
				Recreate_Media_Folder();
				Wipe_Available_in_GUI = true;
				Wipe_During_Factory_Reset = true;
				Can_Be_Backed_Up = true;
				Can_Encrypt_Backup = true;
				Use_Userdata_Encryption = true;
				Is_Storage = true;
				Storage_Name = "Adopted Storage";
				Is_SubPartition = true;
				SubPartition_Of = "/data";
				PartitionManager.Add_MTP_Storage(MTP_Storage_ID);
				DataManager::SetValue("tw_has_adopted_storage", 1);
			}
		} else {
			LOGERR("Failed to setup adopted storage decryption\n");
		}
	}
exit:
	return ret;
#else
	LOGINFO("Decrypt_Adopted: no crypto support\n");
	return 1;
#endif
}

void TWPartition::Revert_Adopted() {
#ifdef TW_INCLUDE_CRYPTO
	if (!Adopted_GUID.empty()) {
		PartitionManager.Remove_MTP_Storage(Mount_Point);
		UnMount(false);
		cryptfs_revert_ext_volume(Adopted_GUID.c_str());
		Is_Adopted_Storage = false;
		Is_Encrypted = false;
		Is_Decrypted = false;
		Decrypted_Block_Device = "";
		Find_Actual_Block_Device();
		Wipe_During_Factory_Reset = false;
		Can_Be_Backed_Up = false;
		Can_Encrypt_Backup = false;
		Use_Userdata_Encryption = false;
		Is_SubPartition = false;
		SubPartition_Of = "";
		Has_Data_Media = false;
		Storage_Path = Mount_Point;
		if (!Symlink_Mount_Point.empty()) {
			TWPartition* Dat = PartitionManager.Find_Partition_By_Path("/data");
			if (Dat) {
				Dat->UnMount(false);
				Dat->Symlink_Mount_Point = Symlink_Mount_Point;
			}
			Symlink_Mount_Point = "";
		}
	}
#else
	LOGINFO("Revert_Adopted: no crypto support\n");
#endif
}<|MERGE_RESOLUTION|>--- conflicted
+++ resolved
@@ -142,14 +142,11 @@
 	TWFLAG_USERMRF,
 	TWFLAG_WIPEDURINGFACTORYRESET,
 	TWFLAG_WIPEINGUI,
-<<<<<<< HEAD
 #ifdef TARGET_RECOVERY_IS_MULTIROM
 	TWFLAG_MROM_BINDOF,
 	TWFLAG_MROM_IMAGEMOUNT,
 #endif
-=======
 	TWFLAG_SLOTSELECT,
->>>>>>> 9b1b818e
 };
 
 /* Flags without a trailing '=' are considered dual format flags and can be
@@ -183,14 +180,11 @@
 	{ "usermrf",                TWFLAG_USERMRF },
 	{ "wipeduringfactoryreset", TWFLAG_WIPEDURINGFACTORYRESET },
 	{ "wipeingui",              TWFLAG_WIPEINGUI },
-<<<<<<< HEAD
 #ifdef TARGET_RECOVERY_IS_MULTIROM
 	{ "bindof=",                TWFLAG_MROM_BINDOF },
 	{ "imagemount",             TWFLAG_MROM_IMAGEMOUNT },
 #endif
-=======
 	{ "slotselect",             TWFLAG_SLOTSELECT },
->>>>>>> 9b1b818e
 	{ 0,                        0 },
 };
 
@@ -768,7 +762,6 @@
 			if (Wipe_Available_in_GUI)
 				Can_Be_Wiped = true;
 			break;
-<<<<<<< HEAD
 #ifdef TARGET_RECOVERY_IS_MULTIROM
 		case TWFLAG_MROM_BINDOF:
 			if (str) {
@@ -785,11 +778,9 @@
 			}
 			break;
 #endif //TARGET_RECOVERY_IS_MULTIROM
-=======
 		case TWFLAG_SLOTSELECT:
 			SlotSelect = true;
 			break;
->>>>>>> 9b1b818e
 		default:
 			// Should not get here
 			LOGINFO("Flag identified for processing, but later unmatched: %i\n", flag);
