--- conflicted
+++ resolved
@@ -11,37 +11,19 @@
 include $(CLEAR_VARS)
 
 LOCAL_SRC_FILES := \
-<<<<<<< HEAD
-	adb.c \
-	fdevent.c \
-	fuse_adb_provider.c \
-	transport.c \
-	transport_usb.c \
-	sockets.c \
-	services.c \
-	usb_linux_client.c \
-	utils.c
-
-LOCAL_CFLAGS := -O2 -g -DADB_HOST=0 -Wall -Wno-unused-parameter
-LOCAL_CFLAGS += -D_XOPEN_SOURCE -D_GNU_SOURCE
-LOCAL_MODULE_TAGS := eng
-LOCAL_MODULE := libminadbd
-LOCAL_C_INCLUDES += $(LOCAL_PATH)/../
-LOCAL_SHARED_LIBRARIES := libfusesideload libcutils libc
-include $(BUILD_SHARED_LIBRARY)
-=======
     adb_main.cpp \
     fuse_adb_provider.cpp \
     services.cpp \
+    ../fuse_sideload.c
 
 LOCAL_MODULE := libminadbd
 LOCAL_CFLAGS := $(minadbd_cflags)
 LOCAL_CONLY_FLAGS := -Wimplicit-function-declaration
-LOCAL_C_INCLUDES := bootable/recovery system/core/adb
+LOCAL_C_INCLUDES := $(LOCAL_PATH)/.. system/core/adb
 LOCAL_WHOLE_STATIC_LIBRARIES := libadbd
-LOCAL_STATIC_LIBRARIES := libbase
+LOCAL_SHARED_LIBRARIES := libbase liblog libmincrypttwrp libcutils libc
 
-include $(BUILD_STATIC_LIBRARY)
+include $(BUILD_SHARED_LIBRARY)
 
 include $(CLEAR_VARS)
 
@@ -53,5 +35,4 @@
 LOCAL_STATIC_LIBRARIES := libminadbd
 LOCAL_SHARED_LIBRARIES := liblog libbase libcutils
 
-include $(BUILD_NATIVE_TEST)
->>>>>>> f5cfdcec
+include $(BUILD_NATIVE_TEST)