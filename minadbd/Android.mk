# Copyright 2005 The Android Open Source Project

LOCAL_PATH:= $(call my-dir)

minadbd_cflags := \
    -Wall -Werror \
    -Wno-unused-parameter \
    -Wno-missing-field-initializers \
    -DADB_HOST=0 \
    -DPLATFORM_SDK_VERSION=$(PLATFORM_SDK_VERSION)

include $(CLEAR_VARS)

LOCAL_SRC_FILES := \
    fuse_adb_provider.cpp \
<<<<<<< HEAD
    services.cpp \
    ../fuse_sideload.cpp
=======
    minadbd.cpp \
    minadbd_services.cpp \
>>>>>>> 43348a62

LOCAL_CLANG := true
LOCAL_MODULE := libminadbd
LOCAL_CFLAGS := $(minadbd_cflags)
LOCAL_CONLY_FLAGS := -Wimplicit-function-declaration
LOCAL_C_INCLUDES := $(LOCAL_PATH)/.. system/core/adb
LOCAL_WHOLE_STATIC_LIBRARIES := libadbd
<<<<<<< HEAD
LOCAL_SHARED_LIBRARIES := libbase liblog libcutils libc

ifeq ($(shell test $(PLATFORM_SDK_VERSION) -lt 24; echo $$?),0)
    LOCAL_C_INCLUDES += $(LOCAL_PATH)/libmincrypt/includes
    LOCAL_SHARED_LIBRARIES += libmincrypttwrp
    LOCAL_CFLAGS += -DUSE_MINCRYPT
else
    LOCAL_SHARED_LIBRARIES += libcrypto \
    $(if $(WITH_CRYPTO_UTILS),libcrypto_utils)
endif

include $(BUILD_SHARED_LIBRARY)
=======
LOCAL_STATIC_LIBRARIES := libcrypto libbase

include $(BUILD_STATIC_LIBRARY)
>>>>>>> 43348a62

include $(CLEAR_VARS)

LOCAL_CLANG := true
LOCAL_MODULE := minadbd_test
LOCAL_SRC_FILES := fuse_adb_provider_test.cpp
LOCAL_CFLAGS := $(minadbd_cflags)
LOCAL_C_INCLUDES := $(LOCAL_PATH) system/core/adb
LOCAL_STATIC_LIBRARIES := libminadbd
LOCAL_SHARED_LIBRARIES := liblog libbase libcutils

include $(BUILD_NATIVE_TEST)<|MERGE_RESOLUTION|>--- conflicted
+++ resolved
@@ -13,13 +13,9 @@
 
 LOCAL_SRC_FILES := \
     fuse_adb_provider.cpp \
-<<<<<<< HEAD
-    services.cpp \
-    ../fuse_sideload.cpp
-=======
+    ../fuse_sideload.cpp \
     minadbd.cpp \
     minadbd_services.cpp \
->>>>>>> 43348a62
 
 LOCAL_CLANG := true
 LOCAL_MODULE := libminadbd
@@ -27,7 +23,6 @@
 LOCAL_CONLY_FLAGS := -Wimplicit-function-declaration
 LOCAL_C_INCLUDES := $(LOCAL_PATH)/.. system/core/adb
 LOCAL_WHOLE_STATIC_LIBRARIES := libadbd
-<<<<<<< HEAD
 LOCAL_SHARED_LIBRARIES := libbase liblog libcutils libc
 
 ifeq ($(shell test $(PLATFORM_SDK_VERSION) -lt 24; echo $$?),0)
@@ -40,11 +35,6 @@
 endif
 
 include $(BUILD_SHARED_LIBRARY)
-=======
-LOCAL_STATIC_LIBRARIES := libcrypto libbase
-
-include $(BUILD_STATIC_LIBRARY)
->>>>>>> 43348a62
 
 include $(CLEAR_VARS)
 
