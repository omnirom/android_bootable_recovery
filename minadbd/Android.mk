--- conflicted
+++ resolved
@@ -30,13 +30,9 @@
     minadbd_services.cpp \
 
 LOCAL_MODULE := libminadbd
-LOCAL_CFLAGS := $(minadbd_cflags)
-<<<<<<< HEAD
+LOCAL_CFLAGS := $(minadbd_cflags) -Wno-unused-parameter
 LOCAL_CONLY_FLAGS := -Wimplicit-function-declaration
 LOCAL_C_INCLUDES := $(LOCAL_PATH)/.. system/core/adb
-=======
-LOCAL_C_INCLUDES := bootable/recovery system/core/adb
->>>>>>> 896de542
 LOCAL_WHOLE_STATIC_LIBRARIES := libadbd
 LOCAL_SHARED_LIBRARIES := libbase liblog libcutils libc
 
@@ -47,6 +43,10 @@
 else
     LOCAL_SHARED_LIBRARIES += libcrypto \
     $(if $(WITH_CRYPTO_UTILS),libcrypto_utils)
+    ifeq ($(shell test $(PLATFORM_SDK_VERSION) -gt 27; echo $$?),0)
+        # Needed in Android 9.0
+        LOCAL_WHOLE_STATIC_LIBRARIES += libasyncio
+    endif
 endif
 
 include $(BUILD_SHARED_LIBRARY)
@@ -61,7 +61,7 @@
 
 LOCAL_CLANG := true
 LOCAL_MODULE := libminadbd
-LOCAL_CFLAGS := $(minadbd_cflags)
+LOCAL_CFLAGS := $(minadbd_cflags) -Wno-unused-parameter
 LOCAL_CONLY_FLAGS := -Wimplicit-function-declaration
 LOCAL_C_INCLUDES := $(LOCAL_PATH)/.. system/core/adb
 LOCAL_WHOLE_STATIC_LIBRARIES := libadbd
@@ -74,6 +74,10 @@
 else
     LOCAL_SHARED_LIBRARIES += libcrypto \
     $(if $(WITH_CRYPTO_UTILS),libcrypto_utils)
+    ifeq ($(shell test $(PLATFORM_SDK_VERSION) -gt 27; echo $$?),0)
+        # Needed in Android 9.0
+        LOCAL_WHOLE_STATIC_LIBRARIES += libasyncio
+    endif
 endif
 
 include $(BUILD_STATIC_LIBRARY)
