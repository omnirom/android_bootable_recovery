/*
 * Copyright (C) 2007 The Android Open Source Project
 *
 * Licensed under the Apache License, Version 2.0 (the "License");
 * you may not use this file except in compliance with the License.
 * You may obtain a copy of the License at
 *
 *      http://www.apache.org/licenses/LICENSE-2.0
 *
 * Unless required by applicable law or agreed to in writing, software
 * distributed under the License is distributed on an "AS IS" BASIS,
 * WITHOUT WARRANTIES OR CONDITIONS OF ANY KIND, either express or implied.
 * See the License for the specific language governing permissions and
 * limitations under the License.
 */

#include <errno.h>
#include <inttypes.h>
#include <stdio.h>
#include <stdlib.h>
#include <string.h>
#include <unistd.h>

#include <string>
#include <thread>

#include "adb.h"
#include "fdevent.h"
#include "fuse_adb_provider.h"
#include "sysdeps.h"

typedef struct stinfo stinfo;

struct stinfo {
    void (*func)(int fd, void *cookie);
    int fd;
    void *cookie;
};

void service_bootstrap_func(void* x) {
    stinfo* sti = reinterpret_cast<stinfo*>(x);
    sti->func(sti->fd, sti->cookie);
    free(sti);
}

#if PLATFORM_SDK_VERSION < 26
static void sideload_host_service(int sfd, void* data) {
    char* args = reinterpret_cast<char*>(data);
#else
static void sideload_host_service(int sfd, const std::string& args) {
#endif
    int file_size;
    int block_size;
#if PLATFORM_SDK_VERSION < 26
    if (sscanf(args, "%d:%d", &file_size, &block_size) != 2) {
        printf("bad sideload-host arguments: %s\n", args);
#else
    if (sscanf(args.c_str(), "%d:%d", &file_size, &block_size) != 2) {
        printf("bad sideload-host arguments: %s\n", args.c_str());
#endif
        exit(1);
    }
#if PLATFORM_SDK_VERSION < 26
    free(args);
#endif

    printf("sideload-host file size %d block size %d\n", file_size, block_size);

    int result = run_adb_fuse(sfd, file_size, block_size);

    printf("sideload_host finished\n");
    exit(result == 0 ? 0 : 1);
}

#if PLATFORM_SDK_VERSION < 26
static int create_service_thread(void (*func)(int, void *), void *cookie) {
    int s[2];
    if (adb_socketpair(s)) {
        printf("cannot create service socket pair\n");
        return -1;
    }

    stinfo* sti = static_cast<stinfo*>(malloc(sizeof(stinfo)));
    if(sti == 0) fatal("cannot allocate stinfo");
    sti->func = func;
    sti->cookie = cookie;
    sti->fd = s[1];

#if PLATFORM_SDK_VERSION == 23
    adb_thread_t t;
    if (adb_thread_create( &t, (adb_thread_func_t)service_bootstrap_func, sti)){
#else
    if (!adb_thread_create(service_bootstrap_func, sti)) {
#endif
        free(sti);
        adb_close(s[0]);
        adb_close(s[1]);
        printf("cannot create service thread\n");
        return -1;
    }

    //VLOG(SERVICES) << "service thread started, " << s[0] << ":" << s[1];
    return s[0];
}
#else
static int create_service_thread(void (*func)(int, const std::string&), const std::string& args) {
    int s[2];
    if (adb_socketpair(s)) {
        printf("cannot create service socket pair\n");
        return -1;
    }

    std::thread([s, func, args]() { func(s[1], args); }).detach();

    //VLOG(SERVICES) << "service thread started, " << s[0] << ":" << s[1];
    return s[0];
}
#endif

int service_to_fd(const char* name, atransport* /* transport */) {
  int ret = -1;

<<<<<<< HEAD
    if (!strncmp(name, "sideload:", 9)) {
        // this exit status causes recovery to print a special error
        // message saying to use a newer adb (that supports
        // sideload-host).
        exit(3);
    } else if (!strncmp(name, "sideload-host:", 14)) {
#if PLATFORM_SDK_VERSION < 26
        char* arg = strdup(name + 14);
#else
        std::string arg(name + 14);
#endif
        ret = create_service_thread(sideload_host_service, arg);
    }
    if (ret >= 0) {
        close_on_exec(ret);
    }
    return ret;
}

#if PLATFORM_SDK_VERSION == 23
int service_to_fd(const char* name) {
    atransport transport;
    return service_to_fd(name, &transport);
}
#endif
=======
  if (!strncmp(name, "sideload:", 9)) {
    // this exit status causes recovery to print a special error
    // message saying to use a newer adb (that supports
    // sideload-host).
    exit(3);
  } else if (!strncmp(name, "sideload-host:", 14)) {
    std::string arg(name + 14);
    ret = create_service_thread(sideload_host_service, arg);
  }
  if (ret >= 0) {
    close_on_exec(ret);
  }
  return ret;
}
>>>>>>> 896de542
<|MERGE_RESOLUTION|>--- conflicted
+++ resolved
@@ -117,27 +117,30 @@
 }
 #endif
 
+#if PLATFORM_SDK_VERSION >= 28
 int service_to_fd(const char* name, atransport* /* transport */) {
+#else
+int service_to_fd(const char* name, const atransport* transport __unused) {
+#endif
   int ret = -1;
 
-<<<<<<< HEAD
-    if (!strncmp(name, "sideload:", 9)) {
-        // this exit status causes recovery to print a special error
-        // message saying to use a newer adb (that supports
-        // sideload-host).
-        exit(3);
-    } else if (!strncmp(name, "sideload-host:", 14)) {
+  if (!strncmp(name, "sideload:", 9)) {
+    // this exit status causes recovery to print a special error
+    // message saying to use a newer adb (that supports
+    // sideload-host).
+    exit(3);
+  } else if (!strncmp(name, "sideload-host:", 14)) {
 #if PLATFORM_SDK_VERSION < 26
-        char* arg = strdup(name + 14);
+    char* arg = strdup(name + 14);
 #else
-        std::string arg(name + 14);
+    std::string arg(name + 14);
 #endif
-        ret = create_service_thread(sideload_host_service, arg);
-    }
-    if (ret >= 0) {
-        close_on_exec(ret);
-    }
-    return ret;
+    ret = create_service_thread(sideload_host_service, arg);
+  }
+  if (ret >= 0) {
+    close_on_exec(ret);
+  }
+  return ret;
 }
 
 #if PLATFORM_SDK_VERSION == 23
@@ -145,20 +148,4 @@
     atransport transport;
     return service_to_fd(name, &transport);
 }
-#endif
-=======
-  if (!strncmp(name, "sideload:", 9)) {
-    // this exit status causes recovery to print a special error
-    // message saying to use a newer adb (that supports
-    // sideload-host).
-    exit(3);
-  } else if (!strncmp(name, "sideload-host:", 14)) {
-    std::string arg(name + 14);
-    ret = create_service_thread(sideload_host_service, arg);
-  }
-  if (ret >= 0) {
-    close_on_exec(ret);
-  }
-  return ret;
-}
->>>>>>> 896de542
+#endif