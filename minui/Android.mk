# Copyright (C) 2007 The Android Open Source Project
#
# Licensed under the Apache License, Version 2.0 (the "License");
# you may not use this file except in compliance with the License.
# You may obtain a copy of the License at
#
#      http://www.apache.org/licenses/LICENSE-2.0
#
# Unless required by applicable law or agreed to in writing, software
# distributed under the License is distributed on an "AS IS" BASIS,
# WITHOUT WARRANTIES OR CONDITIONS OF ANY KIND, either express or implied.
# See the License for the specific language governing permissions and
# limitations under the License.

LOCAL_PATH := $(call my-dir)
include $(CLEAR_VARS)

LOCAL_SRC_FILES := \
    events.cpp \
    graphics.cpp \
    graphics_drm.cpp \
    graphics_fbdev.cpp \
    resources.cpp

LOCAL_C_INCLUDES := external/libcxx/include external/libpng

ifeq ($(TW_TARGET_USES_QCOM_BSP), true)
  LOCAL_CFLAGS += -DMSM_BSP
  LOCAL_SRC_FILES += graphics_overlay.cpp
  ifeq ($(TARGET_PREBUILT_KERNEL),)
    LOCAL_ADDITIONAL_DEPENDENCIES := $(TARGET_OUT_INTERMEDIATES)/KERNEL_OBJ/usr
    LOCAL_C_INCLUDES += $(TARGET_OUT_INTERMEDIATES)/KERNEL_OBJ/usr/include
  else
    ifeq ($(TARGET_CUSTOM_KERNEL_HEADERS),)
      LOCAL_C_INCLUDES += $(commands_recovery_local_path)/minui/include
    else
      LOCAL_C_INCLUDES += $(TARGET_CUSTOM_KERNEL_HEADERS)
    endif
  endif
else
  LOCAL_C_INCLUDES += $(commands_recovery_local_path)/minui/include
  # The header files required for adf graphics can cause compile errors
  # with adf graphics.
  LOCAL_SRC_FILES += graphics_adf.cpp
  LOCAL_WHOLE_STATIC_LIBRARIES += libadf
endif

ifeq ($(TW_NEW_ION_HEAP), true)
  LOCAL_CFLAGS += -DNEW_ION_HEAP
endif

<<<<<<< HEAD
LOCAL_WHOLE_STATIC_LIBRARIES += libdrm
LOCAL_STATIC_LIBRARIES += libpng
=======
LOCAL_WHOLE_STATIC_LIBRARIES := \
    libadf \
    libdrm \
    libsync_recovery
>>>>>>> 43348a62

LOCAL_STATIC_LIBRARIES := \
    libpng \
    libbase

LOCAL_CFLAGS := -Werror
LOCAL_C_INCLUDES := $(LOCAL_PATH)/include
LOCAL_EXPORT_C_INCLUDE_DIRS := $(LOCAL_PATH)/include

LOCAL_MODULE := libminui

# This used to compare against values in double-quotes (which are just
# ordinary characters in this context).  Strip double-quotes from the
# value so that either will work.

ifeq ($(subst ",,$(TARGET_RECOVERY_PIXEL_FORMAT)),ABGR_8888)
  LOCAL_CFLAGS += -DRECOVERY_ABGR
endif
ifeq ($(subst ",,$(TARGET_RECOVERY_PIXEL_FORMAT)),RGBA_8888)
  LOCAL_CFLAGS += -DRECOVERY_RGBA
endif
ifeq ($(subst ",,$(TARGET_RECOVERY_PIXEL_FORMAT)),RGBX_8888)
  LOCAL_CFLAGS += -DRECOVERY_RGBX
endif
ifeq ($(subst ",,$(TARGET_RECOVERY_PIXEL_FORMAT)),BGRA_8888)
  LOCAL_CFLAGS += -DRECOVERY_BGRA
endif

ifneq ($(TARGET_RECOVERY_OVERSCAN_PERCENT),)
  LOCAL_CFLAGS += -DOVERSCAN_PERCENT=$(TARGET_RECOVERY_OVERSCAN_PERCENT)
else
  LOCAL_CFLAGS += -DOVERSCAN_PERCENT=0
endif

ifneq ($(TW_BRIGHTNESS_PATH),)
  LOCAL_CFLAGS += -DTW_BRIGHTNESS_PATH=\"$(TW_BRIGHTNESS_PATH)\"
endif
ifneq ($(TW_MAX_BRIGHTNESS),)
  LOCAL_CFLAGS += -DTW_MAX_BRIGHTNESS=$(TW_MAX_BRIGHTNESS)
else
  LOCAL_CFLAGS += -DTW_MAX_BRIGHTNESS=255
endif
ifneq ($(TW_NO_SCREEN_BLANK),)
  LOCAL_CFLAGS += -DTW_NO_SCREEN_BLANK
endif
ifneq ($(BOARD_USE_CUSTOM_RECOVERY_FONT),)
  LOCAL_CFLAGS += -DBOARD_USE_CUSTOM_RECOVERY_FONT=$(BOARD_USE_CUSTOM_RECOVERY_FONT)
endif
ifeq ($(wildcard system/core/healthd/animation.h),)
    TARGET_GLOBAL_CFLAGS += -DTW_NO_MINUI_CUSTOM_FONTS
    CLANG_TARGET_GLOBAL_CFLAGS += -DTW_NO_MINUI_CUSTOM_FONTS
endif
include $(BUILD_STATIC_LIBRARY)

# Used by OEMs for factory test images.
include $(CLEAR_VARS)
LOCAL_MODULE := libminui
LOCAL_WHOLE_STATIC_LIBRARIES += libminui
<<<<<<< HEAD
LOCAL_SHARED_LIBRARIES := libpng
include $(BUILD_SHARED_LIBRARY)

include $(CLEAR_VARS)
LOCAL_MODULE := minuitest
LOCAL_MODULE_TAGS := optional
LOCAL_MODULE_PATH := $(TARGET_ROOT_OUT_SBIN)
LOCAL_SRC_FILES := main.cpp
LOCAL_STATIC_LIBRARIES := libbinder libminui libpng libz libutils libstdc++ libcutils liblog libm libc
LOCAL_C_INCLUDES := external/libcxx/include external/libpng
LOCAL_FORCE_STATIC_EXECUTABLE := true
include $(BUILD_EXECUTABLE)
=======
LOCAL_SHARED_LIBRARIES := \
    libpng \
    libbase

LOCAL_CFLAGS := -Werror
LOCAL_C_INCLUDES := $(LOCAL_PATH)/include
LOCAL_EXPORT_C_INCLUDE_DIRS := $(LOCAL_PATH)/include
include $(BUILD_SHARED_LIBRARY)
>>>>>>> 43348a62
<|MERGE_RESOLUTION|>--- conflicted
+++ resolved
@@ -20,6 +20,7 @@
     graphics.cpp \
     graphics_drm.cpp \
     graphics_fbdev.cpp \
+    graphics_overlay.cpp \
     resources.cpp
 
 LOCAL_C_INCLUDES := external/libcxx/include external/libpng
@@ -49,25 +50,25 @@
   LOCAL_CFLAGS += -DNEW_ION_HEAP
 endif
 
-<<<<<<< HEAD
-LOCAL_WHOLE_STATIC_LIBRARIES += libdrm
 LOCAL_STATIC_LIBRARIES += libpng
-=======
-LOCAL_WHOLE_STATIC_LIBRARIES := \
-    libadf \
-    libdrm \
-    libsync_recovery
->>>>>>> 43348a62
+LOCAL_WHOLE_STATIC_LIBRARIES += \
+    libdrm
+ifeq ($(shell test $(PLATFORM_SDK_VERSION) -ge 26; echo $$?),0)
+    LOCAL_CFLAGS += -DHAS_LIBSYNC
+    LOCAL_WHOLE_STATIC_LIBRARIES += libsync_recovery
+endif
 
 LOCAL_STATIC_LIBRARIES := \
     libpng \
     libbase
 
-LOCAL_CFLAGS := -Werror
+LOCAL_CFLAGS := -Werror -std=c++14
 LOCAL_C_INCLUDES := $(LOCAL_PATH)/include
 LOCAL_EXPORT_C_INCLUDE_DIRS := $(LOCAL_PATH)/include
 
 LOCAL_MODULE := libminui
+
+LOCAL_CLANG := true
 
 # This used to compare against values in double-quotes (which are just
 # ordinary characters in this context).  Strip double-quotes from the
@@ -114,10 +115,17 @@
 
 # Used by OEMs for factory test images.
 include $(CLEAR_VARS)
+LOCAL_CLANG := true
 LOCAL_MODULE := libminui
 LOCAL_WHOLE_STATIC_LIBRARIES += libminui
-<<<<<<< HEAD
-LOCAL_SHARED_LIBRARIES := libpng
+LOCAL_SHARED_LIBRARIES := \
+    libpng \
+    libbase
+
+LOCAL_CFLAGS := -Werror
+
+LOCAL_C_INCLUDES := $(LOCAL_PATH)/include
+LOCAL_EXPORT_C_INCLUDE_DIRS := $(LOCAL_PATH)/include
 include $(BUILD_SHARED_LIBRARY)
 
 include $(CLEAR_VARS)
@@ -125,17 +133,15 @@
 LOCAL_MODULE_TAGS := optional
 LOCAL_MODULE_PATH := $(TARGET_ROOT_OUT_SBIN)
 LOCAL_SRC_FILES := main.cpp
-LOCAL_STATIC_LIBRARIES := libbinder libminui libpng libz libutils libstdc++ libcutils liblog libm libc
+LOCAL_SHARED_LIBRARIES := libbinder libminui libpng libz libutils libstdc++ libcutils liblog libm libc
 LOCAL_C_INCLUDES := external/libcxx/include external/libpng
-LOCAL_FORCE_STATIC_EXECUTABLE := true
-include $(BUILD_EXECUTABLE)
-=======
-LOCAL_SHARED_LIBRARIES := \
-    libpng \
-    libbase
-
-LOCAL_CFLAGS := -Werror
-LOCAL_C_INCLUDES := $(LOCAL_PATH)/include
-LOCAL_EXPORT_C_INCLUDE_DIRS := $(LOCAL_PATH)/include
-include $(BUILD_SHARED_LIBRARY)
->>>>>>> 43348a62
+ifneq ($(TARGET_ARCH), arm64)
+    ifneq ($(TARGET_ARCH), x86_64)
+        LOCAL_LDFLAGS += -Wl,-dynamic-linker,/sbin/linker
+    else
+        LOCAL_LDFLAGS += -Wl,-dynamic-linker,/sbin/linker64
+    endif
+else
+    LOCAL_LDFLAGS += -Wl,-dynamic-linker,/sbin/linker64
+endif
+include $(BUILD_EXECUTABLE)